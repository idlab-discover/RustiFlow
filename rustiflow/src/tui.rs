--- conflicted
+++ resolved
@@ -6,11 +6,7 @@
 use log::error;
 use serde::{Deserialize, Serialize};
 use std::error::Error;
-<<<<<<< HEAD
 use std::{fs, io};
-=======
-use std::io;
->>>>>>> d6d01a2d
 use strum::VariantNames;
 use tui::backend::{Backend, CrosstermBackend};
 use tui::layout::{Alignment, Constraint, Direction, Layout, Rect};
@@ -20,8 +16,6 @@
 use tui::{Frame, Terminal};
 
 use crate::args::{Commands, ConfigFile, ExportConfig, ExportMethodType, FlowType, OutputConfig};
-
-const CONFIG_FILE_NAME: &str = "rustiflow.toml";
 
 #[derive(Serialize, Deserialize, Debug, Clone)]
 pub struct Config {
@@ -57,43 +51,7 @@
 
 impl Default for Config {
     fn default() -> Self {
-<<<<<<< HEAD
         Config::reset()
-=======
-        let config: ConfigFile = match confy::load_path(CONFIG_FILE_NAME) {
-            Ok(config) => config,
-            Err(_) => {
-                return Config {
-                    config: ExportConfig {
-                        features: FlowType::Basic,
-                        active_timeout: 3600,
-                        idle_timeout: 120,
-                        early_export: None,
-                        threads: None,
-                        expiration_check_interval: 60,
-                    },
-                    output: OutputConfig {
-                        output: ExportMethodType::Print,
-                        export_path: None,
-                        header: false,
-                        drop_contaminant_features: false,
-                    },
-                    command: Commands::Realtime {
-                        interface: String::from("eth0"),
-                        ingress_only: false,
-                    },
-                };
-            }
-        };
-        Config {
-            config: config.config,
-            output: config.output,
-            command: Commands::Realtime {
-                interface: String::from("eth0"),
-                ingress_only: false,
-            },
-        }
->>>>>>> d6d01a2d
     }
 }
 
@@ -287,18 +245,7 @@
             }
             Some(2) => {
                 // Save config to file
-<<<<<<< HEAD
                 app.focus = AppFocus::ConfigFileSaveInput;
-=======
-                let config_file = ConfigFile {
-                    config: app.config.config.clone(),
-                    output: app.config.output.clone(),
-                };
-
-                if let Err(e) = confy::store_path(CONFIG_FILE_NAME, config_file) {
-                    error!("Error saving configuration file: {:?}", e);
-                }
->>>>>>> d6d01a2d
             }
             Some(3) => {
                 // Reset config
