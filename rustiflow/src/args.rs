--- conflicted
+++ resolved
@@ -15,27 +15,16 @@
 
     /// The maximum time a flow is allowed to last in seconds (optional)
     #[clap(long, default_value_t = 3600, group = "cli_group")]
-<<<<<<< HEAD
-    pub active_timeout: u64, // This doesn't need to be optional, as it has a default value that only will be used when no config file is provided
-
-    /// The maximum time with no packets for a flow in seconds (optional)
-    #[clap(long, default_value_t = 120, group = "cli_group")]
-    pub idle_timeout: u64, // This doesn't need to be optional, as it has a default value that only will be used when no config file is provided
-=======
     pub active_timeout: u64,
 
     /// The maximum time with no packets for a flow in seconds (optional)
     #[clap(long, default_value_t = 120, group = "cli_group")]
     pub idle_timeout: u64,
->>>>>>> 386db10d
 
     /// The print interval for open flows in seconds (optional)
     #[clap(long, group = "cli_group")]
     pub early_export: Option<u64>,
 
-<<<<<<< HEAD
-    /// The numbers of threads to use for processing packets (optional)
-=======
     /// Interval (in seconds) for checking and expiring flows in the flowtable.
     /// This represents how often the flowtable should be scanned to remove inactive flows.
     #[clap(long, default_value_t = 60, group = "cli_group")]
@@ -43,7 +32,6 @@
 
     /// The numbers of threads to use for processing packets (optional)
     /// (default: number of logical CPUs)
->>>>>>> 386db10d
     #[clap(long, group = "cli_group")]
     pub threads: Option<u8>,
 
@@ -177,10 +165,7 @@
                 features: FlowType::Basic,
                 active_timeout: 3600,
                 idle_timeout: 120,
-<<<<<<< HEAD
-=======
                 expiration_check_interval: 60,
->>>>>>> 386db10d
                 early_export: None,
                 threads: None,
             },
