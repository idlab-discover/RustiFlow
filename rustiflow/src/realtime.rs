use std::{
    hash::{DefaultHasher, Hash, Hasher},
    sync::atomic::{AtomicU64, Ordering},
};

use crate::debug;
use crate::{flow_table::FlowTable, flows::flow::Flow, packet_features::PacketFeatures};
use aya::{
    include_bytes_aligned,
    maps::{AsyncPerfEventArray, MapData},
    programs::{tc, SchedClassifier, TcAttachType},
    Bpf,
};
use bytes::BytesMut;
use common::{EbpfEventIpv4, EbpfEventIpv6};
use log::{error, info};
<<<<<<< HEAD
use tokio::{
    signal,
    sync::mpsc::{self, Sender},
    task::JoinSet,
};
=======
use tokio::{signal, sync::mpsc::{self, Sender}, task::JoinSet};
use crate::debug;
use aya::{include_bytes_aligned, maps::{AsyncPerfEventArray, MapData}, programs::{tc, SchedClassifier, TcAttachType}, Bpf};
>>>>>>> 8c7095ce

static TOTAL_LOST_EVENTS: AtomicU64 = AtomicU64::new(0);

pub async fn handle_realtime<T>(
    interface: &str,
    output_channel: Sender<T>,
    num_threads: u8,
    active_timeout: u64,
    idle_timeout: u64,
    early_export: Option<u64>,
    expiration_check_interval: u64,
    ingress_only: bool,
) -> Result<(), anyhow::Error>
where
    T: Flow,
{
    // Needed for older kernels
    bump_memlock_rlimit();

    // Load the eBPF programs and attach to the event arrays
    let mut bpf_ingress_ipv4 = load_ebpf_ipv4(interface, TcAttachType::Ingress)?;
    let mut bpf_ingress_ipv6 = load_ebpf_ipv6(interface, TcAttachType::Ingress)?;
<<<<<<< HEAD
    let events_ingress_ipv4 =
        AsyncPerfEventArray::try_from(bpf_ingress_ipv4.take_map("EVENTS_IPV4").unwrap())?;
    let events_ingress_ipv6 =
        AsyncPerfEventArray::try_from(bpf_ingress_ipv6.take_map("EVENTS_IPV6").unwrap())?;
    let event_sources: Vec<AsyncPerfEventArray<MapData>>;
=======
    let events_ingress_ipv4 = AsyncPerfEventArray::try_from(bpf_ingress_ipv4.take_map("EVENTS_IPV4").unwrap())?;
    let events_ingress_ipv6 = AsyncPerfEventArray::try_from(bpf_ingress_ipv6.take_map("EVENTS_IPV6").unwrap())?;
    let event_sources_v4: Vec<AsyncPerfEventArray<MapData>>;
    let event_sources_v6: Vec<AsyncPerfEventArray<MapData>>;
>>>>>>> 8c7095ce

    if !ingress_only {
        let mut bpf_egress_ipv4 = load_ebpf_ipv4(interface, TcAttachType::Egress)?;
        let mut bpf_egress_ipv6 = load_ebpf_ipv6(interface, TcAttachType::Egress)?;
<<<<<<< HEAD
        let events_egress_ipv4 =
            AsyncPerfEventArray::try_from(bpf_egress_ipv4.take_map("EVENTS_IPV4").unwrap())?;
        let events_egress_ipv6 =
            AsyncPerfEventArray::try_from(bpf_egress_ipv6.take_map("EVENTS_IPV6").unwrap())?;
        event_sources = vec![
            events_egress_ipv4,
            events_ingress_ipv4,
            events_egress_ipv6,
            events_ingress_ipv6,
        ];
=======
        let events_egress_ipv4 = AsyncPerfEventArray::try_from(bpf_egress_ipv4.take_map("EVENTS_IPV4").unwrap())?;
        let events_egress_ipv6 = AsyncPerfEventArray::try_from(bpf_egress_ipv6.take_map("EVENTS_IPV6").unwrap())?;
        event_sources_v4 = vec![events_egress_ipv4, events_ingress_ipv4];
        event_sources_v6 = vec![events_egress_ipv6, events_ingress_ipv6];
>>>>>>> 8c7095ce
    } else {
        event_sources_v4 = vec![events_ingress_ipv4];
        event_sources_v6 = vec![events_ingress_ipv6];
    }

    let buffer_num_packets = 10_000;
    let mut shard_senders = Vec::with_capacity(num_threads as usize);

    debug!("Creating {} sharded FlowTables...", num_threads);
    for _ in 0..num_threads {
        let (tx, mut rx) = mpsc::channel::<PacketFeatures>(buffer_num_packets);
        let mut flow_table = FlowTable::new(
            active_timeout,
            idle_timeout,
            early_export,
            output_channel.clone(),
            expiration_check_interval,
        );

        // Spawn a task per shard
        tokio::spawn(async move {
            while let Some(packet_features) = rx.recv().await {
                flow_table.process_packet(&packet_features).await;
            }
            debug!("Shard finished processing packets");
            // Handle flow exporting when the receiver is closed
            flow_table.export_all_flows().await;
        });
        shard_senders.push(tx);
    }
    debug!("Sharded FlowTables created");

    // Spawn a task per event source
    let mut handle_set = JoinSet::new();

    for mut ebpf_event_source in event_sources_v4 {
        let shard_senders_clone = shard_senders.clone();
        let mut event_buffer = ebpf_event_source.open(0, None)?;

        handle_set.spawn(async move {
            // 10 buffers with 98_304 bytes each, meaning a capacity of 4096 packets per buffer (24 bytes per packet)
            let mut buffers = (0..10)
                .map(|_| BytesMut::with_capacity(24 * 4096))
                .collect::<Vec<_>>();

            loop {
                match event_buffer.read_events(&mut buffers).await {
                    Ok(events) => {
                        TOTAL_LOST_EVENTS.fetch_add(events.lost as u64, Ordering::SeqCst);
                        debug!("Processed {} events", events.read);

                        for buf in buffers.iter_mut().take(events.read) {
                            let ptr = buf.as_ptr() as *const EbpfEventIpv4;
                            let ebpf_event_ipv4 = unsafe { ptr.read_unaligned() };
                            let packet_features = PacketFeatures::from_ebpf_event_ipv4(&ebpf_event_ipv4);
                            let flow_key = packet_features.biflow_key();
                            debug!("Received packet for flow: {}", flow_key);
                            let shard_index = compute_shard_index(&flow_key, num_threads);

                            if let Err(e) = shard_senders_clone[shard_index].send(packet_features).await {
                                error!("Failed to send packet_features to shard {}: {}", shard_index, e);
                            }
                        }
                    }
                    Err(_) => {
                        error!("Failed to read events from event_buffer");
                    }
                }
            }
        });
    }

    for mut ebpf_event_source in event_sources_v6 {
        let shard_senders_clone = shard_senders.clone();
        let mut event_buffer = ebpf_event_source.open(0, None)?;
        
        handle_set.spawn(async move {
            // 10 buffers with 98_304 bytes each, meaning a capacity of 4096 packets per buffer (24 bytes per packet)
            let mut buffers = (0..10)
                .map(|_| BytesMut::with_capacity(24 * 4096))
                .collect::<Vec<_>>();

            loop {
                match event_buffer.read_events(&mut buffers).await {
                    Ok(events) => {
                        TOTAL_LOST_EVENTS.fetch_add(events.lost as u64, Ordering::SeqCst);
                        debug!("Processed {} events", events.read);

                        for buf in buffers.iter_mut().take(events.read) {
                            let ptr = buf.as_ptr() as *const EbpfEventIpv6;
                            let ebpf_event_ipv6 = unsafe { ptr.read_unaligned() };
                            let packet_features = PacketFeatures::from_ebpf_event_ipv6(&ebpf_event_ipv6);
                            let flow_key = packet_features.biflow_key();
                            debug!("Received packet for flow: {}", flow_key);
                            let shard_index = compute_shard_index(&flow_key, num_threads);

                            if let Err(e) =
                                shard_senders_clone[shard_index].send(packet_features).await
                            {
                                error!(
                                    "Failed to send packet_features to shard {}: {}",
                                    shard_index, e
                                );
                            }
                        }
                    }
                    Err(_) => {
                        error!("Failed to read events from event_buffer");
                    }
                }
            }
        });
    }

    info!("Waiting for Ctrl-C...");

    signal::ctrl_c().await?;

    // Cancel the tasks reading ebpf events
    handle_set.abort_all();

    // Wait for all tasks to finish
    while let Some(res) = handle_set.join_next().await {
        match res {
            Ok(_) => {
                // Task should never finish by itself
                error!("Event source task finished unexpectedly");
            }
            Err(e) if e.is_cancelled() => {
                // Task was successfully cancelled
                debug!("Task was cancelled as part of graceful shutdown");
            }
            Err(e) => {
                // Log other types of errors
                error!("Task failed: {:?}", e);
            }
        }
    }

    debug!(
        "{} events were lost",
        TOTAL_LOST_EVENTS.load(Ordering::SeqCst)
    );

    Ok(())
}

fn compute_shard_index(flow_key: &str, num_shards: u8) -> usize {
    assert!(num_shards > 0, "num_shards must be greater than 0");
    let mut hasher = DefaultHasher::new();
    flow_key.hash(&mut hasher);
    let hash = hasher.finish();
    (hash % num_shards as u64) as usize
}

fn bump_memlock_rlimit() {
    // Bump the memlock rlimit. This is needed for older kernels that don't use the
    // new memcg based accounting, see https://lwn.net/Articles/837122/
    let rlim = libc::rlimit {
        rlim_cur: libc::RLIM_INFINITY,
        rlim_max: libc::RLIM_INFINITY,
    };
    let ret = unsafe { libc::setrlimit(libc::RLIMIT_MEMLOCK, &rlim) };
    if ret != 0 {
        debug!("remove limit on locked memory failed, ret is: {}", ret);
    }
}

fn load_ebpf_ipv4(interface: &str, tc_attach_type: TcAttachType) -> Result<Bpf, anyhow::Error> {
    // Loading the eBPF program, the macros make sure the correct file is loaded
    #[cfg(debug_assertions)]
    let mut bpf_ipv4 = Bpf::load(include_bytes_aligned!(
        "../../target/bpfel-unknown-none/debug/rustiflow-ebpf-ipv4"
    ))?;
    #[cfg(not(debug_assertions))]
    let mut bpf_ipv4 = Bpf::load(include_bytes_aligned!(
        "../../target/bpfel-unknown-none/release/rustiflow-ebpf-ipv4"
    ))?;

    // Attach the eBPF program function
    let _ = tc::qdisc_add_clsact(interface);
    let program_egress_ipv4: &mut SchedClassifier =
        bpf_ipv4.program_mut("tc_flow_track").unwrap().try_into()?;
    program_egress_ipv4.load()?;
    program_egress_ipv4.attach(&interface, tc_attach_type)?;

    Ok(bpf_ipv4)
}

fn load_ebpf_ipv6(interface: &str, tc_attach_type: TcAttachType) -> Result<Bpf, anyhow::Error> {
    // Loading the eBPF program, the macros make sure the correct file is loaded
    #[cfg(debug_assertions)]
    let mut bpf_ipv6 = Bpf::load(include_bytes_aligned!(
        "../../target/bpfel-unknown-none/debug/rustiflow-ebpf-ipv6"
    ))?;
    #[cfg(not(debug_assertions))]
    let mut bpf_ipv6 = Ebpf::load(include_bytes_aligned!(
        "../../target/bpfel-unknown-none/release/rustiflow-ebpf-ipv6"
    ))?;

    // Attach the eBPF program function
    let _ = tc::qdisc_add_clsact(interface);
    let program_egress_ipv6: &mut SchedClassifier =
        bpf_ipv6.program_mut("tc_flow_track").unwrap().try_into()?;
    program_egress_ipv6.load()?;
    program_egress_ipv6.attach(&interface, tc_attach_type)?;

    Ok(bpf_ipv6)
}<|MERGE_RESOLUTION|>--- conflicted
+++ resolved
@@ -14,17 +14,7 @@
 use bytes::BytesMut;
 use common::{EbpfEventIpv4, EbpfEventIpv6};
 use log::{error, info};
-<<<<<<< HEAD
-use tokio::{
-    signal,
-    sync::mpsc::{self, Sender},
-    task::JoinSet,
-};
-=======
 use tokio::{signal, sync::mpsc::{self, Sender}, task::JoinSet};
-use crate::debug;
-use aya::{include_bytes_aligned, maps::{AsyncPerfEventArray, MapData}, programs::{tc, SchedClassifier, TcAttachType}, Bpf};
->>>>>>> 8c7095ce
 
 static TOTAL_LOST_EVENTS: AtomicU64 = AtomicU64::new(0);
 
@@ -47,39 +37,18 @@
     // Load the eBPF programs and attach to the event arrays
     let mut bpf_ingress_ipv4 = load_ebpf_ipv4(interface, TcAttachType::Ingress)?;
     let mut bpf_ingress_ipv6 = load_ebpf_ipv6(interface, TcAttachType::Ingress)?;
-<<<<<<< HEAD
-    let events_ingress_ipv4 =
-        AsyncPerfEventArray::try_from(bpf_ingress_ipv4.take_map("EVENTS_IPV4").unwrap())?;
-    let events_ingress_ipv6 =
-        AsyncPerfEventArray::try_from(bpf_ingress_ipv6.take_map("EVENTS_IPV6").unwrap())?;
-    let event_sources: Vec<AsyncPerfEventArray<MapData>>;
-=======
     let events_ingress_ipv4 = AsyncPerfEventArray::try_from(bpf_ingress_ipv4.take_map("EVENTS_IPV4").unwrap())?;
     let events_ingress_ipv6 = AsyncPerfEventArray::try_from(bpf_ingress_ipv6.take_map("EVENTS_IPV6").unwrap())?;
     let event_sources_v4: Vec<AsyncPerfEventArray<MapData>>;
     let event_sources_v6: Vec<AsyncPerfEventArray<MapData>>;
->>>>>>> 8c7095ce
 
     if !ingress_only {
         let mut bpf_egress_ipv4 = load_ebpf_ipv4(interface, TcAttachType::Egress)?;
         let mut bpf_egress_ipv6 = load_ebpf_ipv6(interface, TcAttachType::Egress)?;
-<<<<<<< HEAD
-        let events_egress_ipv4 =
-            AsyncPerfEventArray::try_from(bpf_egress_ipv4.take_map("EVENTS_IPV4").unwrap())?;
-        let events_egress_ipv6 =
-            AsyncPerfEventArray::try_from(bpf_egress_ipv6.take_map("EVENTS_IPV6").unwrap())?;
-        event_sources = vec![
-            events_egress_ipv4,
-            events_ingress_ipv4,
-            events_egress_ipv6,
-            events_ingress_ipv6,
-        ];
-=======
         let events_egress_ipv4 = AsyncPerfEventArray::try_from(bpf_egress_ipv4.take_map("EVENTS_IPV4").unwrap())?;
         let events_egress_ipv6 = AsyncPerfEventArray::try_from(bpf_egress_ipv6.take_map("EVENTS_IPV6").unwrap())?;
         event_sources_v4 = vec![events_egress_ipv4, events_ingress_ipv4];
         event_sources_v6 = vec![events_egress_ipv6, events_ingress_ipv6];
->>>>>>> 8c7095ce
     } else {
         event_sources_v4 = vec![events_ingress_ipv4];
         event_sources_v6 = vec![events_ingress_ipv6];
