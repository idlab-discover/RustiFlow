use std::{
    hash::{DefaultHasher, Hash, Hasher},
    sync::atomic::{AtomicU64, Ordering},
};

use crate::debug;
use crate::{flow_table::FlowTable, flows::flow::Flow, packet_features::PacketFeatures};
use aya::{
    include_bytes_aligned,
    maps::AsyncPerfEventArray,
    programs::{tc, SchedClassifier, TcAttachType},
    Bpf,
};
use bytes::BytesMut;
use log::{error, info};
<<<<<<< HEAD
use tokio::{
    signal,
    sync::mpsc::{self, Sender},
};
=======
use tokio::{signal, sync::mpsc::{self, Sender}, task::JoinSet};
use crate::debug;
use aya::{include_bytes_aligned, maps::{AsyncPerfEventArray, MapData}, programs::{tc, SchedClassifier, TcAttachType}, Bpf};

>>>>>>> 386db10d

static TOTAL_LOST_EVENTS: AtomicU64 = AtomicU64::new(0);

pub async fn handle_realtime<T>(
    interface: &str,
    output_channel: Sender<T>,
    num_threads: u8,
    active_timeout: u64,
    idle_timeout: u64,
    early_export: Option<u64>,
    expiration_check_interval: u64,
    ingress_only: bool,
) -> Result<(), anyhow::Error>
where
    T: Flow,
{
    // Needed for older kernels
    bump_memlock_rlimit();

    // Load the eBPF programs and attach to the event arrays
    let mut bpf_ingress_ipv4 = load_ebpf_ipv4(interface, TcAttachType::Ingress)?;
    let mut bpf_ingress_ipv6 = load_ebpf_ipv6(interface, TcAttachType::Ingress)?;
<<<<<<< HEAD

    // Attach to the event arrays
    let events_egress_ipv4 =
        AsyncPerfEventArray::try_from(bpf_egress_ipv4.take_map("EVENTS_IPV4").unwrap())?;
    let events_egress_ipv6 =
        AsyncPerfEventArray::try_from(bpf_egress_ipv6.take_map("EVENTS_IPV6").unwrap())?;
    let events_ingress_ipv4 =
        AsyncPerfEventArray::try_from(bpf_ingress_ipv4.take_map("EVENTS_IPV4").unwrap())?;
    let events_ingress_ipv6 =
        AsyncPerfEventArray::try_from(bpf_ingress_ipv6.take_map("EVENTS_IPV6").unwrap())?;

    let buffer_num_packets = 10_000;
    let mut shard_senders = Vec::with_capacity(num_threads as usize);

    for _ in 0..num_threads {
        let (tx, mut rx) = mpsc::channel::<PacketFeatures>(buffer_num_packets);
        let mut flow_table = FlowTable::new(
            active_timeout,
            idle_timeout,
            early_export,
            output_channel.clone(),
        );

=======
    let events_ingress_ipv4 = AsyncPerfEventArray::try_from(bpf_ingress_ipv4.take_map("EVENTS_IPV4").unwrap())?;
    let events_ingress_ipv6 = AsyncPerfEventArray::try_from(bpf_ingress_ipv6.take_map("EVENTS_IPV6").unwrap())?;
    let event_sources: Vec<AsyncPerfEventArray<MapData>>;

    if !ingress_only {
        let mut bpf_egress_ipv4 = load_ebpf_ipv4(interface, TcAttachType::Egress)?;
        let mut bpf_egress_ipv6 = load_ebpf_ipv6(interface, TcAttachType::Egress)?;
        let events_egress_ipv4 = AsyncPerfEventArray::try_from(bpf_egress_ipv4.take_map("EVENTS_IPV4").unwrap())?;
        let events_egress_ipv6 = AsyncPerfEventArray::try_from(bpf_egress_ipv6.take_map("EVENTS_IPV6").unwrap())?;
        event_sources = vec![events_egress_ipv4, events_ingress_ipv4, events_egress_ipv6, events_ingress_ipv6];
    } else {
        event_sources = vec![events_ingress_ipv4, events_ingress_ipv6];
    }

    let buffer_num_packets = 10_000;
    let mut shard_senders = Vec::with_capacity(num_threads as usize);
    
    debug!("Creating {} sharded FlowTables...", num_threads);
    for _ in 0..num_threads {
        let (tx, mut rx) = mpsc::channel::<PacketFeatures>(buffer_num_packets);
        let mut flow_table = FlowTable::new(active_timeout, idle_timeout, early_export, output_channel.clone(), expiration_check_interval);
        
>>>>>>> 386db10d
        // Spawn a task per shard
        tokio::spawn(async move {
            while let Some(packet_features) = rx.recv().await {
                flow_table.process_packet(&packet_features).await;
            }
            debug!("Shard finished processing packets");
            // Handle flow exporting when the receiver is closed
            flow_table.export_all_flows().await;
        });
        shard_senders.push(tx);
    }
    debug!("Sharded FlowTables created");

    // Spawn a task per event source
<<<<<<< HEAD
    for mut ebpf_event_source in [
        events_egress_ipv4,
        events_ingress_ipv4,
        events_egress_ipv6,
        events_ingress_ipv6,
    ] {
=======
    let mut handle_set = JoinSet::new();

    for mut ebpf_event_source in event_sources {
>>>>>>> 386db10d
        let shard_senders_clone = shard_senders.clone();
        let mut event_buffer = ebpf_event_source.open(0, None)?;
        
        handle_set.spawn(async move {
            // 10 buffers with 98_304 bytes each, meaning a capacity of 4096 packets per buffer (24 bytes per packet)
            let mut buffers = (0..10)
                .map(|_| BytesMut::with_capacity(24 * 4096))
                .collect::<Vec<_>>();

            loop {
<<<<<<< HEAD
                let events = event_buffer.read_events(&mut buffers).await.unwrap();

                TOTAL_LOST_EVENTS.fetch_add(events.lost as u64, Ordering::SeqCst);

                for buf in buffers.iter_mut().take(events.read) {
                    let ptr = buf.as_ptr() as *const PacketFeatures;
                    let packet_features = unsafe { ptr.read_unaligned() };

                    let flow_key = packet_features.biflow_key();
                    let shard_index = compute_shard_index(&flow_key, num_threads);

                    // Send packet_features to the appropriate shard
                    if let Err(e) = shard_senders_clone[shard_index].send(packet_features).await {
                        error!(
                            "Failed to send packet_features to shard {}: {}",
                            shard_index, e
                        );
=======
                match event_buffer.read_events(&mut buffers).await {
                    Ok(events) => {
                        TOTAL_LOST_EVENTS.fetch_add(events.lost as u64, Ordering::SeqCst);

                        for buf in buffers.iter_mut().take(events.read) {
                            let ptr = buf.as_ptr() as *const PacketFeatures;
                            let packet_features = unsafe { ptr.read_unaligned() };

                            let flow_key = packet_features.biflow_key();
                            debug!("Received packet for flow: {}", flow_key);
                            let shard_index = compute_shard_index(&flow_key, num_threads);

                            if let Err(e) = shard_senders_clone[shard_index].send(packet_features).await {
                                error!("Failed to send packet_features to shard {}: {}", shard_index, e);
                            }
                        }
                    }
                    Err(_) => {
                        error!("Failed to read events from event_buffer");
>>>>>>> 386db10d
                    }
                }
            }
        });
    }

    info!("Waiting for Ctrl-C...");

    signal::ctrl_c().await?;

    // Cancel the tasks reading ebpf events
    handle_set.abort_all();
    
    // Wait for all tasks to finish
    while let Some(res) = handle_set.join_next().await {
        match res {
            Ok(_) => {
                // Task should never finish by itself
                error!("Event source task finished unexpectedly");
            }
            Err(e) if e.is_cancelled() => {
                // Task was successfully cancelled
                debug!("Task was cancelled as part of graceful shutdown");
            }
            Err(e) => {
                // Log other types of errors
                error!("Task failed: {:?}", e);
            }
        }
    }

    debug!(
        "{} events were lost",
        TOTAL_LOST_EVENTS.load(Ordering::SeqCst)
    );

    Ok(())
}

fn compute_shard_index(flow_key: &str, num_shards: u8) -> usize {
    assert!(num_shards > 0, "num_shards must be greater than 0");
    let mut hasher = DefaultHasher::new();
    flow_key.hash(&mut hasher);
    let hash = hasher.finish();
    (hash % num_shards as u64) as usize
}

fn bump_memlock_rlimit() {
    // Bump the memlock rlimit. This is needed for older kernels that don't use the
    // new memcg based accounting, see https://lwn.net/Articles/837122/
    let rlim = libc::rlimit {
        rlim_cur: libc::RLIM_INFINITY,
        rlim_max: libc::RLIM_INFINITY,
    };
    let ret = unsafe { libc::setrlimit(libc::RLIMIT_MEMLOCK, &rlim) };
    if ret != 0 {
        debug!("remove limit on locked memory failed, ret is: {}", ret);
    }
}

fn load_ebpf_ipv4(interface: &str, tc_attach_type: TcAttachType) -> Result<Bpf, anyhow::Error> {
    // Loading the eBPF program, the macros make sure the correct file is loaded
    #[cfg(debug_assertions)]
    let mut bpf_ipv4 = Bpf::load(include_bytes_aligned!(
        "../../target/bpfel-unknown-none/debug/rustiflow-ebpf-ipv4"
    ))?;
    #[cfg(not(debug_assertions))]
    let mut bpf_ipv4 = Bpf::load(include_bytes_aligned!(
        "../../target/bpfel-unknown-none/release/rustiflow-ebpf-ipv4"
    ))?;

    // Attach the eBPF program function
    let _ = tc::qdisc_add_clsact(interface);
    let program_egress_ipv4: &mut SchedClassifier =
        bpf_ipv4.program_mut("tc_flow_track").unwrap().try_into()?;
    program_egress_ipv4.load()?;
    program_egress_ipv4.attach(&interface, tc_attach_type)?;

    Ok(bpf_ipv4)
}

fn load_ebpf_ipv6(interface: &str, tc_attach_type: TcAttachType) -> Result<Bpf, anyhow::Error> {
    // Loading the eBPF program, the macros make sure the correct file is loaded
    #[cfg(debug_assertions)]
    let mut bpf_ipv6 = Bpf::load(include_bytes_aligned!(
        "../../target/bpfel-unknown-none/debug/rustiflow-ebpf-ipv6"
    ))?;
    #[cfg(not(debug_assertions))]
    let mut bpf_ipv6 = Ebpf::load(include_bytes_aligned!(
        "../../target/bpfel-unknown-none/release/rustiflow-ebpf-ipv6"
    ))?;

    // Attach the eBPF program function
    let _ = tc::qdisc_add_clsact(interface);
    let program_egress_ipv6: &mut SchedClassifier =
        bpf_ipv6.program_mut("tc_flow_track").unwrap().try_into()?;
    program_egress_ipv6.load()?;
    program_egress_ipv6.attach(&interface, tc_attach_type)?;

    Ok(bpf_ipv6)
}<|MERGE_RESOLUTION|>--- conflicted
+++ resolved
@@ -13,17 +13,10 @@
 };
 use bytes::BytesMut;
 use log::{error, info};
-<<<<<<< HEAD
-use tokio::{
-    signal,
-    sync::mpsc::{self, Sender},
-};
-=======
 use tokio::{signal, sync::mpsc::{self, Sender}, task::JoinSet};
 use crate::debug;
 use aya::{include_bytes_aligned, maps::{AsyncPerfEventArray, MapData}, programs::{tc, SchedClassifier, TcAttachType}, Bpf};
 
->>>>>>> 386db10d
 
 static TOTAL_LOST_EVENTS: AtomicU64 = AtomicU64::new(0);
 
@@ -46,31 +39,6 @@
     // Load the eBPF programs and attach to the event arrays
     let mut bpf_ingress_ipv4 = load_ebpf_ipv4(interface, TcAttachType::Ingress)?;
     let mut bpf_ingress_ipv6 = load_ebpf_ipv6(interface, TcAttachType::Ingress)?;
-<<<<<<< HEAD
-
-    // Attach to the event arrays
-    let events_egress_ipv4 =
-        AsyncPerfEventArray::try_from(bpf_egress_ipv4.take_map("EVENTS_IPV4").unwrap())?;
-    let events_egress_ipv6 =
-        AsyncPerfEventArray::try_from(bpf_egress_ipv6.take_map("EVENTS_IPV6").unwrap())?;
-    let events_ingress_ipv4 =
-        AsyncPerfEventArray::try_from(bpf_ingress_ipv4.take_map("EVENTS_IPV4").unwrap())?;
-    let events_ingress_ipv6 =
-        AsyncPerfEventArray::try_from(bpf_ingress_ipv6.take_map("EVENTS_IPV6").unwrap())?;
-
-    let buffer_num_packets = 10_000;
-    let mut shard_senders = Vec::with_capacity(num_threads as usize);
-
-    for _ in 0..num_threads {
-        let (tx, mut rx) = mpsc::channel::<PacketFeatures>(buffer_num_packets);
-        let mut flow_table = FlowTable::new(
-            active_timeout,
-            idle_timeout,
-            early_export,
-            output_channel.clone(),
-        );
-
-=======
     let events_ingress_ipv4 = AsyncPerfEventArray::try_from(bpf_ingress_ipv4.take_map("EVENTS_IPV4").unwrap())?;
     let events_ingress_ipv6 = AsyncPerfEventArray::try_from(bpf_ingress_ipv6.take_map("EVENTS_IPV6").unwrap())?;
     let event_sources: Vec<AsyncPerfEventArray<MapData>>;
@@ -93,7 +61,6 @@
         let (tx, mut rx) = mpsc::channel::<PacketFeatures>(buffer_num_packets);
         let mut flow_table = FlowTable::new(active_timeout, idle_timeout, early_export, output_channel.clone(), expiration_check_interval);
         
->>>>>>> 386db10d
         // Spawn a task per shard
         tokio::spawn(async move {
             while let Some(packet_features) = rx.recv().await {
@@ -108,18 +75,9 @@
     debug!("Sharded FlowTables created");
 
     // Spawn a task per event source
-<<<<<<< HEAD
-    for mut ebpf_event_source in [
-        events_egress_ipv4,
-        events_ingress_ipv4,
-        events_egress_ipv6,
-        events_ingress_ipv6,
-    ] {
-=======
     let mut handle_set = JoinSet::new();
 
     for mut ebpf_event_source in event_sources {
->>>>>>> 386db10d
         let shard_senders_clone = shard_senders.clone();
         let mut event_buffer = ebpf_event_source.open(0, None)?;
         
@@ -130,25 +88,6 @@
                 .collect::<Vec<_>>();
 
             loop {
-<<<<<<< HEAD
-                let events = event_buffer.read_events(&mut buffers).await.unwrap();
-
-                TOTAL_LOST_EVENTS.fetch_add(events.lost as u64, Ordering::SeqCst);
-
-                for buf in buffers.iter_mut().take(events.read) {
-                    let ptr = buf.as_ptr() as *const PacketFeatures;
-                    let packet_features = unsafe { ptr.read_unaligned() };
-
-                    let flow_key = packet_features.biflow_key();
-                    let shard_index = compute_shard_index(&flow_key, num_threads);
-
-                    // Send packet_features to the appropriate shard
-                    if let Err(e) = shard_senders_clone[shard_index].send(packet_features).await {
-                        error!(
-                            "Failed to send packet_features to shard {}: {}",
-                            shard_index, e
-                        );
-=======
                 match event_buffer.read_events(&mut buffers).await {
                     Ok(events) => {
                         TOTAL_LOST_EVENTS.fetch_add(events.lost as u64, Ordering::SeqCst);
@@ -168,7 +107,6 @@
                     }
                     Err(_) => {
                         error!("Failed to read events from event_buffer");
->>>>>>> 386db10d
                     }
                 }
             }
