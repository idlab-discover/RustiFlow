mod args;
mod flows;
mod output;
mod utils;

use crate::{
    flows::{cic_flow::CicFlow, ntl_flow::NTLFlow},
    output::Export,
    utils::utils::{create_flow_id, get_duration},
};
use args::{Cli, Commands, ExportMethodType, FlowType};
use aya::{
    include_bytes_aligned,
    maps::AsyncPerfEventArray,
    programs::{tc, SchedClassifier, TcAttachType},
    util::online_cpus,
    Ebpf,
};
use bytes::BytesMut;
use chrono::{DateTime, Utc};
use clap::Parser;
use common::{BasicFeaturesIpv4, BasicFeaturesIpv6};
use priority_queue::PriorityQueue;
use core::panic;
use dashmap::DashMap;
use flows::{
    basic_flow::BasicFlow, cidds_flow::CiddsFlow, custom_flow::CustomFlow, flow::Flow,
    nf_flow::NfFlow,
};
use lazy_static::lazy_static;
use log::{debug, error, info};
use pnet::packet::{
    ethernet::{EtherTypes, EthernetPacket},
    ip::IpNextHeaderProtocols,
    ipv4::Ipv4Packet,
    ipv6::Ipv6Packet,
    tcp::TcpPacket,
    Packet,
};
use std::{
    fs::{File, OpenOptions}, io::{BufWriter, Read, Write}, ops::{Deref, DerefMut}, sync::atomic::{AtomicUsize, Ordering}, time::{SystemTime, UNIX_EPOCH}
};
use std::{
    net::{Ipv4Addr, Ipv6Addr},
    sync::{Arc, Mutex},
    time::Instant,
};
use tokio::time::{self, Duration};
use tokio::{signal, task};
use utils::utils::BasicFeatures;

lazy_static! {
    static ref EXPORT_FUNCTION: Arc<Mutex<Option<Export>>> = Arc::new(Mutex::new(None));
    static ref EXPORT_FILE: Arc<Mutex<Option<BufWriter<File>>>> = Arc::new(Mutex::new(None));
    static ref FLUSH_COUNTER: Arc<Mutex<Option<u8>>> = Arc::new(Mutex::new(Some(0)));
    static ref AMOUNT_OF_FLOWS: Arc<Mutex<Option<usize>>> = Arc::new(Mutex::new(Some(0)));
    static ref NO_CONTAMINANT_FEATURES: Arc<Mutex<bool>> = Arc::new(Mutex::new(false));
    static ref PATH: Arc<Mutex<String>> = Arc::new(Mutex::new(String::new()));
}

const UNDERLINE: &str = "#############################################################";
const DIVIDER: &str = "-------------------------------------------------------------";

#[tokio::main]
async fn main() {
    env_logger::init();

    let cli = Cli::parse();

    match cli.command {
        Commands::Realtime {
            interface,
            flow_type,
            export_method,
            lifespan,
            no_contaminant_features,
            feature_header,
            only_ingress,
            interval,
        } => {
            if let Some(interval) = interval {
                if interval >= lifespan {
                    panic!("The interval needs to be smaller than the lifespan!");
                }
            }
            info!("{UNDERLINE}");
            info!("Starting the feature extraction tool in realtime mode...");
            info!("{UNDERLINE}");

            let mut ncf = NO_CONTAMINANT_FEATURES.lock().unwrap();
            *ncf = no_contaminant_features;

            // needed to be dropped, because he stayed in scope.
            drop(ncf);

            match export_method.method {
                ExportMethodType::Print => {
                    info!("Selecting the print export method...");
                    info!("{DIVIDER}");

                    let func = output::print::print;
                    let mut export_func = EXPORT_FUNCTION.lock().unwrap();
                    *export_func = Some(func);
                    drop(export_func);
                }
                ExportMethodType::Csv => {
                    let func = output::csv::export_to_csv;
                    let mut export_func = EXPORT_FUNCTION.lock().unwrap();
                    *export_func = Some(func);

                    if let Some(path) = export_method.export_path {
                        info!(
                            "Selecting the CSV export method with output file: {:?} ...",
                            path
                        );
                        info!("{DIVIDER}");

                        let mut static_path = PATH.lock().unwrap();
                        *static_path = path.clone();

                        let file = OpenOptions::new()
                            .create(true)
                            .append(true)
                            .open(path)
                            .unwrap_or_else(|err| {
                                panic!("Error opening file: {:?}", err);
                            });
                        let mut export_file = EXPORT_FILE.lock().unwrap();
                        *export_file = Some(BufWriter::new(file));
                    }
                    drop(export_func);
                }
            }

            match flow_type {
                FlowType::BasicFlow => {
                    info!("Selecting the basic flow type...");
                    info!("{DIVIDER}");
                    info!("Starting!");
                    info!("{UNDERLINE}");

                    if let Err(err) = handle_realtime::<BasicFlow>(
                        interface,
                        interval,
                        lifespan,
                        only_ingress,
                        feature_header,
                    )
                    .await
                    {
                        error!("Error: {:?}", err);
                    }
                }
                FlowType::CicFlow => {
                    info!("Selecting the CIC flow type...");
                    info!("{DIVIDER}");
                    info!("Starting!");
                    info!("{UNDERLINE}");

                    if let Err(err) = handle_realtime::<CicFlow>(
                        interface,
                        interval,
                        lifespan,
                        only_ingress,
                        feature_header,
                    )
                    .await
                    {
                        error!("Error: {:?}", err);
                    }
                }
                FlowType::CiddsFlow => {
                    info!("Selecting the CIDDS flow type...");
                    info!("{DIVIDER}");
                    info!("Starting!");
                    info!("{UNDERLINE}");

                    if let Err(err) = handle_realtime::<CiddsFlow>(
                        interface,
                        interval,
                        lifespan,
                        only_ingress,
                        feature_header,
                    )
                    .await
                    {
                        error!("Error: {:?}", err);
                    }
                }
                FlowType::NfFlow => {
                    info!("Selecting the NF flow type...");
                    info!("{DIVIDER}");
                    info!("Starting!");
                    info!("{UNDERLINE}");

                    if let Err(err) = handle_realtime::<NfFlow>(
                        interface,
                        interval,
                        lifespan,
                        only_ingress,
                        feature_header,
                    )
                    .await
                    {
                        error!("Error: {:?}", err);
                    }
                }
                FlowType::NtlFlow => {
                    info!("Selecting the Ntl flow type...");
                    info!("{DIVIDER}");
                    info!("Starting!");
                    info!("{UNDERLINE}");

                    if let Err(err) = handle_realtime::<NTLFlow>(
                        interface,
                        interval,
                        lifespan,
                        only_ingress,
                        feature_header,
                    )
                    .await
                    {
                        error!("Error: {:?}", err);
                    }
                }
                FlowType::CustomFlow => {
                    info!("Selecting the custom flow type...");
                    info!("{DIVIDER}");
                    info!("Starting!");
                    info!("{UNDERLINE}");

                    if let Err(err) = handle_realtime::<CustomFlow>(
                        interface,
                        interval,
                        lifespan,
                        only_ingress,
                        feature_header,
                    )
                    .await
                    {
                        error!("Error: {:?}", err);
                    }
                }
            }
        }
        Commands::Pcap {
            path,
            flow_type,
            lifespan,
            no_contaminant_features,
            feature_header,
            export_method,
        } => {
            let mut ncf = NO_CONTAMINANT_FEATURES.lock().unwrap();
            *ncf = no_contaminant_features;

            // needed to be dropped, because he stayed in scope.
            drop(ncf);

            info!("{UNDERLINE}");
            info!("Starting the feature extraction tool in pcap mode...");
            info!("{UNDERLINE}");

            match export_method.method {
                ExportMethodType::Print => {
                    info!("Selecting the print export method...");
                    info!("{DIVIDER}");

                    let func = output::print::print;
                    let mut export_func = EXPORT_FUNCTION.lock().unwrap();
                    *export_func = Some(func);
                }
                ExportMethodType::Csv => {
                    let func = output::csv::export_to_csv;
                    let mut export_func = EXPORT_FUNCTION.lock().unwrap();
                    *export_func = Some(func);

                    if let Some(path) = export_method.export_path {
                        info!(
                            "Selecting the CSV export method with output file: {:?} ...",
                            path
                        );
                        info!("{DIVIDER}");

                        let file = OpenOptions::new()
                            .create(true)
                            .append(true)
                            .open(path)
                            .unwrap_or_else(|err| {
                                panic!("Error opening file: {:?}", err);
                            });
                        let mut export_file = EXPORT_FILE.lock().unwrap();
                        *export_file = Some(BufWriter::new(file));
                    }
                }
            }

            match flow_type {
                FlowType::BasicFlow => {
                    info!("Selecting the  basic flow type..");
                    info!("{DIVIDER}");
                    info!("Starting!");
                    info!("{UNDERLINE}");

                    read_pcap_file::<BasicFlow>(&path, lifespan, feature_header).await
                }
                FlowType::CicFlow => {
                    info!("Selecting the CIC flow type...");
                    info!("{DIVIDER}");
                    info!("Starting!");
                    info!("{UNDERLINE}");

                    read_pcap_file::<CicFlow>(&path, lifespan, feature_header).await
                }
                FlowType::CiddsFlow => {
                    info!("Selecting the CIDDS flow type...");
                    info!("{DIVIDER}");
                    info!("Starting!");
                    info!("{UNDERLINE}");

                    read_pcap_file::<CiddsFlow>(&path, lifespan, feature_header).await
                }
                FlowType::NfFlow => {
                    info!("Selecting the NF flow type...");
                    info!("{DIVIDER}");
                    info!("Starting!");
                    info!("{UNDERLINE}");

                    read_pcap_file::<NfFlow>(&path, lifespan, feature_header).await
                }
                FlowType::NtlFlow => {
                    info!("Selecting the Ntl flow type...");
                    info!("{DIVIDER}");
                    info!("Starting!");
                    info!("{UNDERLINE}");

                    read_pcap_file::<NTLFlow>(&path, lifespan, feature_header).await
                }
                FlowType::CustomFlow => {
                    info!("Selecting the custom flow type...");
                    info!("{DIVIDER}");
                    info!("Starting!");
                    info!("{UNDERLINE}");

                    read_pcap_file::<CustomFlow>(&path, lifespan, feature_header).await
                }
            }
        }
    }
}

async fn handle_realtime<T>(
    interface: String,
    interval: Option<u64>,
    lifespan: u64,
    only_ingress: bool,
    header: bool,
) -> Result<(), anyhow::Error>
where
    T: Flow + Send + Sync + 'static,
{
    // Bump the memlock rlimit. This is needed for older kernels that don't use the
    // new memcg based accounting, see https://lwn.net/Articles/837122/
    let rlim = libc::rlimit {
        rlim_cur: libc::RLIM_INFINITY,
        rlim_max: libc::RLIM_INFINITY,
    };
    let ret = unsafe { libc::setrlimit(libc::RLIMIT_MEMLOCK, &rlim) };
    if ret != 0 {
        debug!("remove limit on locked memory failed, ret is: {}", ret);
    }

    // Loading the eBPF program for egress, the macros make sure the correct file is loaded
    #[cfg(debug_assertions)]
    let mut bpf_egress_ipv4 = Ebpf::load(include_bytes_aligned!(
        "../../target/bpfel-unknown-none/debug/rustiflow-ebpf-ipv4"
    ))?;
    #[cfg(not(debug_assertions))]
    let mut bpf_egress_ipv4 = Ebpf::load(include_bytes_aligned!(
        "../../target/bpfel-unknown-none/release/rustiflow-ebpf-ipv4"
    ))?;

    #[cfg(debug_assertions)]
    let mut bpf_egress_ipv6 = Ebpf::load(include_bytes_aligned!(
        "../../target/bpfel-unknown-none/debug/rustiflow-ebpf-ipv6"
    ))?;
    #[cfg(not(debug_assertions))]
    let mut bpf_egress_ipv6 = Ebpf::load(include_bytes_aligned!(
        "../../target/bpfel-unknown-none/release/rustiflow-ebpf-ipv6"
    ))?;

    // Loading the eBPF program for ingress, the macros make sure the correct file is loaded
    #[cfg(debug_assertions)]
    let mut bpf_ingress_ipv4 = Ebpf::load(include_bytes_aligned!(
        "../../target/bpfel-unknown-none/debug/rustiflow-ebpf-ipv4"
    ))?;
    #[cfg(not(debug_assertions))]
    let mut bpf_ingress_ipv4 = Ebpf::load(include_bytes_aligned!(
        "../../target/bpfel-unknown-none/release/rustiflow-ebpf-ipv4"
    ))?;

    #[cfg(debug_assertions)]
    let mut bpf_ingress_ipv6 = Ebpf::load(include_bytes_aligned!(
        "../../target/bpfel-unknown-none/debug/rustiflow-ebpf-ipv6"
    ))?;
    #[cfg(not(debug_assertions))]
    let mut bpf_ingress_ipv6 = Ebpf::load(include_bytes_aligned!(
        "../../target/bpfel-unknown-none/release/rustiflow-ebpf-ipv6"
    ))?;

    if !only_ingress {
        // Loading and attaching the eBPF program function for egress
        let _ = tc::qdisc_add_clsact(interface.as_str());
        let program_egress_ipv4: &mut SchedClassifier = bpf_egress_ipv4
            .program_mut("tc_flow_track")
            .unwrap()
            .try_into()?;
        program_egress_ipv4.load()?;
        program_egress_ipv4.attach(&interface, TcAttachType::Egress)?;

        let _ = tc::qdisc_add_clsact(interface.as_str());
        let program_egress_ipv6: &mut SchedClassifier = bpf_egress_ipv6
            .program_mut("tc_flow_track")
            .unwrap()
            .try_into()?;
        program_egress_ipv6.load()?;
        program_egress_ipv6.attach(&interface, TcAttachType::Egress)?;
    }

    // Loading and attaching the eBPF program function for ingress
    let _ = tc::qdisc_add_clsact(interface.as_str());
    let program_ingress_ipv4: &mut SchedClassifier = bpf_ingress_ipv4
        .program_mut("tc_flow_track")
        .unwrap()
        .try_into()?;
    program_ingress_ipv4.load()?;
    program_ingress_ipv4.attach(&interface, TcAttachType::Ingress)?;

    let _ = tc::qdisc_add_clsact(interface.as_str());
    let program_ingress_ipv6: &mut SchedClassifier = bpf_ingress_ipv6
        .program_mut("tc_flow_track")
        .unwrap()
        .try_into()?;
    program_ingress_ipv6.load()?;
    program_ingress_ipv6.attach(&interface, TcAttachType::Ingress)?;

    // Attach to the event arrays
    let mut flows_egress_ipv4 =
        AsyncPerfEventArray::try_from(bpf_egress_ipv4.take_map("EVENTS_IPV4").unwrap())?;

    let mut flows_egress_ipv6 =
        AsyncPerfEventArray::try_from(bpf_egress_ipv6.take_map("EVENTS_IPV6").unwrap())?;

    let mut flows_ingress_ipv4 =
        AsyncPerfEventArray::try_from(bpf_ingress_ipv4.take_map("EVENTS_IPV4").unwrap())?;

    let mut flows_ingress_ipv6 =
        AsyncPerfEventArray::try_from(bpf_ingress_ipv6.take_map("EVENTS_IPV6").unwrap())?;

    let flow_map_ipv4: Arc<DashMap<String, T>> = Arc::new(DashMap::new());

    let flow_map_ipv6: Arc<DashMap<String, T>> = Arc::new(DashMap::new());

    let expirations_ipv4: Arc<Mutex<PriorityQueue<String, Instant>>> = Arc::new(Mutex::new(PriorityQueue::new()));

    let expirations_ipv6: Arc<Mutex<PriorityQueue<String, Instant>>> = Arc::new(Mutex::new(PriorityQueue::new()));

    let total_lost_events = Arc::new(AtomicUsize::new(0));

    // Use all online CPUs to process the events in the user space
    for cpu_id in online_cpus()? {
        let mut buf_egress_ipv4 = flows_egress_ipv4.open(cpu_id, None)?;
        let flow_map_clone_egress_ipv4 = flow_map_ipv4.clone();
        let total_lost_events_clone_egress_ipv4 = total_lost_events.clone();
        let expirations_ipv4_egress_clone = expirations_ipv4.clone();

        task::spawn(async move {
            // 10 buffers with 98_304 bytes each, meaning a capacity of 4096 packets per buffer (24 bytes per packet)
            let mut buffers = (0..10)
                .map(|_| BytesMut::with_capacity(24 * 4096))
                .collect::<Vec<_>>();

            loop {
                let events = buf_egress_ipv4.read_events(&mut buffers).await.unwrap();
                total_lost_events_clone_egress_ipv4.fetch_add(events.lost, Ordering::SeqCst);

                for buf in buffers.iter_mut().take(events.read) {
                    let ptr = buf.as_ptr() as *const BasicFeaturesIpv4;
                    let data = unsafe { ptr.read_unaligned() };

                    process_packet_ipv4(&data, &flow_map_clone_egress_ipv4, &expirations_ipv4_egress_clone, lifespan, false, None, None);
                }
            }
        });

        let mut buf_ingress_ipv4 = flows_ingress_ipv4.open(cpu_id, None)?;
        let flow_map_clone_ingress_ipv4 = flow_map_ipv4.clone();
        let total_lost_events_clone_ingress_ipv4 = total_lost_events.clone();
        let expirations_ipv4_ingress_clone = expirations_ipv4.clone();

        task::spawn(async move {
            let mut buffers = (0..10)
                .map(|_| BytesMut::with_capacity(24 * 4096))
                .collect::<Vec<_>>();

            loop {
                let events = buf_ingress_ipv4.read_events(&mut buffers).await.unwrap();
                total_lost_events_clone_ingress_ipv4.fetch_add(events.lost, Ordering::SeqCst);

                for buf in buffers.iter_mut().take(events.read) {
                    let ptr = buf.as_ptr() as *const BasicFeaturesIpv4;
                    let data = unsafe { ptr.read_unaligned() };

                    process_packet_ipv4(&data, &flow_map_clone_ingress_ipv4, &expirations_ipv4_ingress_clone, lifespan, true, None, None);
                }
            }
        });

        let mut buf_egress_ipv6 = flows_egress_ipv6.open(cpu_id, None)?;
        let flow_map_clone_egress_ipv6 = flow_map_ipv6.clone();
        let total_lost_events_clone_egress_ipv6 = total_lost_events.clone();
        let expirations_ipv6_egress_clone = expirations_ipv6.clone();

        task::spawn(async move {
            // 10 buffers with 196_608 bytes each, meaning a capacity of 4096 packets per buffer (48 bytes per packet)
            let mut buffers = (0..10)
                .map(|_| BytesMut::with_capacity(48 * 4096))
                .collect::<Vec<_>>();

            loop {
                let events = buf_egress_ipv6.read_events(&mut buffers).await.unwrap();
                total_lost_events_clone_egress_ipv6.fetch_add(events.lost, Ordering::SeqCst);

                for buf in buffers.iter_mut().take(events.read) {
                    let ptr = buf.as_ptr() as *const BasicFeaturesIpv6;
                    let data = unsafe { ptr.read_unaligned() };

                    process_packet_ipv6(&data, &flow_map_clone_egress_ipv6, &expirations_ipv6_egress_clone, lifespan, false, None, None);
                }
            }
        });

        let mut buf_ingress_ipv6 = flows_ingress_ipv6.open(cpu_id, None)?;
        let flow_map_clone_ingress_ipv6 = flow_map_ipv6.clone();
        let total_lost_events_clone_ingress_ipv6 = total_lost_events.clone();
        let expirations_ipv6_ingress_clone = expirations_ipv6.clone();

        task::spawn(async move {
            let mut buffers = (0..10)
                .map(|_| BytesMut::with_capacity(48 * 4096))
                .collect::<Vec<_>>();

            loop {
                let events = buf_ingress_ipv6.read_events(&mut buffers).await.unwrap();
                total_lost_events_clone_ingress_ipv6.fetch_add(events.lost, Ordering::SeqCst);

                for buf in buffers.iter_mut().take(events.read) {
                    let ptr = buf.as_ptr() as *const BasicFeaturesIpv6;
                    let data = unsafe { ptr.read_unaligned() };

                    process_packet_ipv6(&data, &flow_map_clone_ingress_ipv6, &expirations_ipv6_ingress_clone, lifespan, true, None, None);
                }
            }
        });
    }

    if let Some(interval) = interval {
        let flow_map_print_ipv4 = flow_map_ipv4.clone();
        let flow_map_print_ipv6 = flow_map_ipv6.clone();
        task::spawn(async move {
            let mut interval = time::interval(Duration::from_secs(interval));
            loop {
                interval.tick().await;
                for entry in flow_map_print_ipv4.iter() {
                    let flow = entry.value();
                    if *NO_CONTAMINANT_FEATURES.lock().unwrap().deref() {
                        export(&flow.dump_without_contamination());
                    } else {
                        export(&flow.dump());
                    }
                }
                for entry in flow_map_print_ipv6.iter() {
                    let flow = entry.value();
                    if *NO_CONTAMINANT_FEATURES.lock().unwrap().deref() {
                        export(&flow.dump_without_contamination());
                    } else {
                        export(&flow.dump());
                    }
                }
            }
        });
    }

    let flow_map_end_ipv4 = flow_map_ipv4.clone();
    let flow_map_end_ipv6 = flow_map_ipv6.clone();
    task::spawn(async move {
        let mut interval = time::interval(Duration::from_secs(2));
        loop {
            interval.tick().await;
            let timestamp = Utc::now();

            // Collect keys to remove
            let mut keys_to_remove_ipv4 = Vec::new();
            for entry in flow_map_end_ipv4.iter() {
                let flow = entry.value();
                let end = get_duration(flow.get_first_timestamp(), timestamp) / 1_000_000.0;

                if end >= lifespan as f64 {
                    if *NO_CONTAMINANT_FEATURES.lock().unwrap().deref() {
                        export(&flow.dump_without_contamination());
                    } else {
                        export(&flow.dump());
                    }
                    keys_to_remove_ipv4.push(entry.key().clone());
                }
            }

            // Collect keys to remove
            let mut keys_to_remove_ipv6 = Vec::new();
            for entry in flow_map_end_ipv6.iter() {
                let flow = entry.value();
                let end = get_duration(flow.get_first_timestamp(), timestamp) / 1_000_000.0;

                if end >= lifespan as f64 {
                    if *NO_CONTAMINANT_FEATURES.lock().unwrap().deref() {
                        export(&flow.dump_without_contamination());
                    } else {
                        export(&flow.dump());
                    }
                    keys_to_remove_ipv6.push(entry.key().clone());
                }
            }

            // Remove entries outside of the iteration
            for key in keys_to_remove_ipv4 {
                flow_map_end_ipv4.remove(&key);
            }

            // Remove entries outside of the iteration
            for key in keys_to_remove_ipv6 {
                flow_map_end_ipv6.remove(&key);
            }
        }
    });

    info!("Waiting for Ctrl-C...");

    if header {
        if *NO_CONTAMINANT_FEATURES.lock().unwrap().deref() {
            export(&T::get_features_without_contamination());
        } else {
            export(&T::get_features());
        }
    }

    signal::ctrl_c().await?;

    for entry in flow_map_ipv4.iter() {
        let flow = entry.value();
        if *NO_CONTAMINANT_FEATURES.lock().unwrap().deref() {
            export(&flow.dump_without_contamination());
        } else {
            export(&flow.dump());
        }
    }

    for entry in flow_map_ipv6.iter() {
        let flow = entry.value();
        if *NO_CONTAMINANT_FEATURES.lock().unwrap().deref() {
            export(&flow.dump_without_contamination());
        } else {
            export(&flow.dump());
        }
    }

    if let Some(export_file) = EXPORT_FILE.lock().unwrap().deref_mut() {
        export_file.flush()?;
    }

    info!("{UNDERLINE}");
    info!("A small report:");
    info!("{UNDERLINE}");

    info!(
        "{} events were lost",
        total_lost_events.load(Ordering::SeqCst)
    );
    info!("{DIVIDER}");
    info!("Exiting...");

    Ok(())
}

async fn read_pcap_file<T>(path: &str, lifespan: u64, header: bool)
where
    T: Flow + Send + Sync + 'static,
{
    let start = Instant::now();
    let mut amount_of_packets = 0;

    // Define constants for Linux cooked capture EtherTypes
    const SLL_IPV4: u16 = 0x0800;
    const SLL_IPV6: u16 = 0x86DD;

    let flow_map_ipv4: Arc<DashMap<String, T>> = Arc::new(DashMap::new());
    let flow_map_ipv6: Arc<DashMap<String, T>> = Arc::new(DashMap::new());

    let expirations_ipv4: Arc<Mutex<PriorityQueue<String, Instant>>> = Arc::new(Mutex::new(PriorityQueue::new()));
    let expirations_ipv6: Arc<Mutex<PriorityQueue<String, Instant>>> = Arc::new(Mutex::new(PriorityQueue::new()));

    info!("Reading the pcap file: {:?} ...", path);

    let mut cap = match pcap::Capture::from_file(path) {
        Ok(c) => c,
        Err(e) => {
            error!("Error opening file: {:?}", e);
            return;
        }
    };

    if header {
        if *NO_CONTAMINANT_FEATURES.lock().unwrap().deref() {
            export(&T::get_features_without_contamination());
        } else {
            export(&T::get_features());
        }
    }
    
    while let Ok(packet) = cap.next_packet() {
        let ts = packet.header.ts;

        let system_time = timeval_to_system_time(ts.tv_sec, ts.tv_usec);
        let now = SystemTime::now();

        let elapsed_duration = match now.duration_since(system_time) {
            Ok(duration) => duration,
            Err(e) => {
                error!("Error calculating duration: {:?}", e);
                Duration::new(0, 0)
            }
        };

        let ts_instant = Instant::now() - elapsed_duration;
        let ts_datetime = system_time_to_datetime(system_time);

        if let Some(ethernet) = EthernetPacket::new(packet.data) {
            match ethernet.get_ethertype() {
                EtherTypes::Ipv4 => {
                    if let Some(ipv4_packet) = Ipv4Packet::new(ethernet.payload()) {
                        if let Some(features_ipv4) = extract_ipv4_features(&ipv4_packet) {
                            amount_of_packets += 1;
                            if amount_of_packets % 10_000 == 0 {
                                info!("{} packets have been processed...", amount_of_packets);
                            }
                            check_flows_to_expire(&flow_map_ipv4, lifespan, ts_datetime);
                            redirect_packet_ipv4(&features_ipv4, &flow_map_ipv4, &expirations_ipv4, lifespan, ts_instant, ts_datetime);
                        }
                    }
                }
                EtherTypes::Ipv6 => {
                    if let Some(ipv6_packet) = Ipv6Packet::new(ethernet.payload()) {
                        if let Some(features_ipv6) = extract_ipv6_features(&ipv6_packet) {
                            amount_of_packets += 1;
                            if amount_of_packets % 10_000 == 0 {
                                info!("{} packets have been processed...", amount_of_packets);
                            }
                            check_flows_to_expire(&flow_map_ipv6, lifespan, ts_datetime);
                            redirect_packet_ipv6(&features_ipv6, &flow_map_ipv6, &expirations_ipv6, lifespan, ts_instant, ts_datetime);
                        }
                    }
                }
                _ => {
                    let ethertype = u16::from_be_bytes([packet.data[14], packet.data[15]]);
                    match ethertype {
                        SLL_IPV4 => {
                            if let Some(ipv4_packet) = Ipv4Packet::new(&packet.data[16..]) {
                                if let Some(features_ipv4) = extract_ipv4_features(&ipv4_packet) {
                                    amount_of_packets += 1;
                                    if amount_of_packets % 10_000 == 0 {
                                        info!(
                                            "{} packets have been processed...",
                                            amount_of_packets
                                        );
                                    }
                                    check_flows_to_expire(&flow_map_ipv4, lifespan, ts_datetime);
                                    redirect_packet_ipv4(&features_ipv4, &flow_map_ipv4, &expirations_ipv4, lifespan, ts_instant, ts_datetime);
                                }
                            }
                        }
                        SLL_IPV6 => {
                            if let Some(ipv6_packet) = Ipv6Packet::new(&packet.data[16..]) {
                                if let Some(features_ipv6) = extract_ipv6_features(&ipv6_packet) {
                                    amount_of_packets += 1;
                                    if amount_of_packets % 10_000 == 0 {
                                        info!(
                                            "{} packets have been processed...",
                                            amount_of_packets
                                        );
                                    }
                                    check_flows_to_expire(&flow_map_ipv6, lifespan, ts_datetime);
                                    redirect_packet_ipv6(&features_ipv6, &flow_map_ipv6, &expirations_ipv6, lifespan, ts_instant, ts_datetime);
                                }
                            }
                        }
                        _ => {
                            debug!("Unknown SLL EtherType!");
                        }
                    }
                }
            }
        } else {
            error!("Error parsing packet...");
        }
    }

    for entry in flow_map_ipv4.iter() {
        let flow = entry.value();
        if *NO_CONTAMINANT_FEATURES.lock().unwrap().deref() {
            export(&flow.dump_without_contamination());
        } else {
            export(&flow.dump());
        }
    }

    for entry in flow_map_ipv6.iter() {
        let flow = entry.value();
        if *NO_CONTAMINANT_FEATURES.lock().unwrap().deref() {
            export(&flow.dump_without_contamination());
        } else {
            export(&flow.dump());
        }
    }

    if let Some(export_file) = EXPORT_FILE.lock().unwrap().deref_mut() {
        let _ = export_file.flush();
    }

    info!("{UNDERLINE}");
    info!("A small report:");
    info!("{UNDERLINE}");

    let end = Instant::now();
    info!("{} packets processed", amount_of_packets);
    info!(
        "Duration: {:?} milliseconds",
        end.duration_since(start).as_millis()
    );
}

fn check_flows_to_expire<T>(
    flow_map: &Arc<DashMap<String, T>>,
    lifespan: u64,
    ts_datetime: DateTime<Utc>,
) where
    T: Flow,
{
    let mut keys_to_remove = Vec::new();
    for entry in flow_map.iter() {
        let flow = entry.value();
        let duration = get_duration(flow.get_first_timestamp(), ts_datetime) / 1_000_000.0;

        if duration >= lifespan as f64 {
            if *NO_CONTAMINANT_FEATURES.lock().unwrap().deref() {
                export(&flow.dump_without_contamination());
            } else {
                export(&flow.dump());
            }
            keys_to_remove.push(entry.key().clone());
        }
    }

    for key in keys_to_remove {
        flow_map.remove(&key);
    }
}

/// Export the flow to the set export function.
///
/// ### Arguments
///
/// * `output` - The output to export.
fn export(output: &String) {
    let export_func = EXPORT_FUNCTION.lock().unwrap();
    let amount_of_flows = AMOUNT_OF_FLOWS.lock().unwrap();

    if let Some(function) = export_func.deref() {
        let mut export_file_option = EXPORT_FILE.lock().unwrap();
        let mut flush_counter_option = FLUSH_COUNTER.lock().unwrap();

        if let Some(ref mut flush_counter) = flush_counter_option.deref_mut() {
            amount_of_flows.deref().map(|mut amount| {
                amount += 1;
                if amount % 1000 == 0 {
                    info!("{} flows have been processed...", amount);
                }
                if amount % 100_000 == 0 {
                    info!("Opening new file...");
                    if let Some(file) = export_file_option.deref_mut() {
                        file.flush().unwrap();
                    }

                    let path = PATH.lock().unwrap();

                    let file = OpenOptions::new()
                        .create(true)
                        .append(true)
                        .open(
                            path.clone()
                                .replace(".csv", format!("_{}.csv", amount).as_str()),
                        )
                        .unwrap_or_else(|err| {
                            panic!("Error opening file: {:?}", err);
                        });

                    *export_file_option = Some(BufWriter::new(file));
                }
            });
            function(&output, export_file_option.deref_mut(), flush_counter);
        } else {
            error!("No export file set...")
        }
    } else {
        error!("No export function set...")
    }
}

/// Processes an ipv4 packet and updates the flow map.
///
/// ### Arguments
///
/// * `data` - Basic features of the packet.
/// * `flow_map` - Map of flows.
/// * `fwd` - Direction of the packet.
/// * `timestamp` - Timestamp of the packet.
fn process_packet_ipv4<T>(
    data: &BasicFeaturesIpv4,
    flow_map: &Arc<DashMap<String, T>>,
    expirations: &Arc<Mutex<PriorityQueue<String, Instant>>>,
    lifespan: u64,
    fwd: bool,
    timestamp: Option<Instant>,
    ts_datetime: Option<DateTime<Utc>>,
) where
    T: Flow,
{
    let ts = timestamp.unwrap_or_else(Instant::now);
    let ts_date = ts_datetime.unwrap_or_else(Utc::now);
    let destination = std::net::IpAddr::V4(Ipv4Addr::from(data.ipv4_destination));
    let source = std::net::IpAddr::V4(Ipv4Addr::from(data.ipv4_source));
    
    let combined_flags = data.combined_flags;
    let features = BasicFeatures {
        fin_flag: ((combined_flags & 0b00000001) != 0) as u8,
        syn_flag: ((combined_flags & 0b00000010) != 0) as u8,
        rst_flag: ((combined_flags & 0b00000100) != 0) as u8,
        psh_flag: ((combined_flags & 0b00001000) != 0) as u8,
        ack_flag: ((combined_flags & 0b00010000) != 0) as u8,
        urg_flag: ((combined_flags & 0b00100000) != 0) as u8,
        ece_flag: ((combined_flags & 0b01000000) != 0) as u8,
        cwe_flag: ((combined_flags & 0b10000000) != 0) as u8,
        data_length: data.data_length,
        header_length: data.header_length,
        length: data.length,
        window_size: data.window_size,
    };
<<<<<<< HEAD
    
    process_packet(source, destination, data.port_source, data.port_destination, data.protocol, ts, ts_date, &features, flow_map, expirations, lifespan, fwd)
=======
    let flow_id = if fwd {
        create_flow_id(&source, data.port_source, &destination, data.port_destination, data.protocol)
    } else {
        create_flow_id(&destination, data.port_destination, &source, data.port_source, data.protocol)
    };

    let mut entry = flow_map.entry(flow_id.clone()).or_insert_with(|| {
        if fwd {
            T::new(flow_id.clone(), source, data.port_source, destination, data.port_destination, data.protocol, ts_date)
        } else {
            T::new(flow_id.clone(), destination, data.port_destination, source, data.port_source, data.protocol, ts_date)
        }
    });

    let end = entry.update_flow(&features, &ts, ts_date, fwd);
    if end.is_some() {
        let flow = entry.value();
        if *NO_CONTAMINANT_FEATURES.lock().unwrap().deref() {
            export(&flow.dump_without_contamination());
        } else {
            export(&flow.dump());
        }
        drop(entry);
        flow_map.remove(&flow_id);
    }
>>>>>>> 2a0f5d09
}

/// Processes an ipv6 packet and updates the flow map.
///
/// ### Arguments
///
/// * `data` - Basic features of the packet.
/// * `flow_map` - Map of flows.
/// * `fwd` - Direction of the packet.
/// * `timestamp` - Timestamp of the packet.
fn process_packet_ipv6<T>(
    data: &BasicFeaturesIpv6,
    flow_map: &Arc<DashMap<String, T>>,
    expirations: &Arc<Mutex<PriorityQueue<String, Instant>>>,
    lifespan: u64,
    fwd: bool,
    timestamp: Option<Instant>,
    ts_datetime: Option<DateTime<Utc>>,
) where
    T: Flow,
{
    let ts = timestamp.unwrap_or_else(Instant::now);
    let ts_date = ts_datetime.unwrap_or_else(Utc::now);
    let destination = std::net::IpAddr::V6(Ipv6Addr::from(data.ipv6_destination));
    let source = std::net::IpAddr::V6(Ipv6Addr::from(data.ipv6_source));
    let combined_flags = data.combined_flags;
    let features = BasicFeatures {
        fin_flag: ((combined_flags & 0b00000001) != 0) as u8,
        syn_flag: ((combined_flags & 0b00000010) != 0) as u8,
        rst_flag: ((combined_flags & 0b00000100) != 0) as u8,
        psh_flag: ((combined_flags & 0b00001000) != 0) as u8,
        ack_flag: ((combined_flags & 0b00010000) != 0) as u8,
        urg_flag: ((combined_flags & 0b00100000) != 0) as u8,
        ece_flag: ((combined_flags & 0b01000000) != 0) as u8,
        cwe_flag: ((combined_flags & 0b10000000) != 0) as u8,
        data_length: data.data_length,
        header_length: data.header_length,
        length: data.length,
        window_size: data.window_size,
    };

    process_packet(source, destination, data.port_source, data.port_destination, data.protocol, ts, ts_date, &features, flow_map, expirations, lifespan, fwd)
}

fn process_packet<T>(
    source: std::net::IpAddr,
    destination: std::net::IpAddr,
    source_port: u16,
    destination_port: u16,
    protocol: u8,
    ts: Instant,
    ts_date: DateTime<Utc>,
    features: &BasicFeatures,
    flow_map: &Arc<DashMap<String, T>>,
    expirations: &Arc<Mutex<PriorityQueue<String, Instant>>>,
    lifespan: u64,
    fwd: bool,
)
where
    T: Flow,
{
    let flow_id = if fwd {
        create_flow_id(&source, source_port, &destination, destination_port, protocol)
    } else {
        create_flow_id(&destination, destination_port, &source, source_port, protocol)
    };

    let mut entry = flow_map.entry(flow_id.clone()).or_insert_with(|| {

        expirations.lock().unwrap().push(flow_id.clone(), ts + Duration::from_secs(lifespan));

        if fwd {
            T::new(flow_id.clone(), source, source_port, destination, destination_port, protocol, ts_date)
        } else {
            T::new(flow_id.clone(), destination, destination_port, source, source_port, protocol, ts_date)
        }
    });

    let flows_to_remove = {
        let expirations_to_remove = expirations.lock().unwrap();
        let mut flows_to_remove = Vec::new();

        for (flow_id, &expiration) in expirations_to_remove.iter() {
            if expiration <= ts {
                flows_to_remove.push(flow_id.clone());
            } else {
                break;
            }
        }

        flows_to_remove
    };

    // Remove the expired flows
    {
        let mut expirations = expirations.lock().unwrap();

        for flow_id in flows_to_remove {
            expirations.remove(&flow_id);
            flow_map.remove(&flow_id);
        }
    }

    let end = entry.update_flow(&features, &ts, ts_date, fwd);
    if end.is_some() {
        let flow = entry.value();
        if *NO_CONTAMINANT_FEATURES.lock().unwrap().deref() {
            export(&flow.dump_without_contamination());
        } else {
            export(&flow.dump());
        }
        drop(entry);
        flow_map.remove(&flow_id);
    }
}

/// Redirects an ipv4 packet to the correct flow.
///
/// ### Arguments
///
/// * `features_ipv4` - Basic features of the packet.
/// * `flow_map` - Map of flows.
/// * `timestamp` - Timestamp of the packet.
fn redirect_packet_ipv4<T>(
    features_ipv4: &BasicFeaturesIpv4,
    flow_map: &Arc<DashMap<String, T>>,
    expirations: &Arc<Mutex<PriorityQueue<String, Instant>>>,
    lifespan: u64,
    timestamp: Instant,
    ts_datetime: DateTime<Utc>,
) where
    T: Flow,
{
    let bwd_flow_id = create_flow_id(
        &std::net::IpAddr::V4(Ipv4Addr::from(features_ipv4.ipv4_destination)),
        features_ipv4.port_destination,
        &std::net::IpAddr::V4(Ipv4Addr::from(features_ipv4.ipv4_source)),
        features_ipv4.port_source,
        features_ipv4.protocol,
    );

    let add_fwd_direction = !flow_map.contains_key(&bwd_flow_id); // If not exists, create a new flow in the forward direction or add to existing fwd flow
    process_packet_ipv4(&features_ipv4, &flow_map, &expirations, lifespan, add_fwd_direction, Some(timestamp), Some(ts_datetime));
}

/// Redirects an ipv6 packet to the correct flow.
///
/// ### Arguments
///
/// * `features_ipv6` - Basic features of the packet.
/// * `flow_map` - Map of flows.
/// * `timestamp` - Timestamp of the packet.
fn redirect_packet_ipv6<T>(
    features_ipv6: &BasicFeaturesIpv6,
    flow_map: &Arc<DashMap<String, T>>,
    expirations: &Arc<Mutex<PriorityQueue<String, Instant>>>,
    lifespan: u64,
    timestamp: Instant,
    ts_datetime: DateTime<Utc>,
) where
    T: Flow,
{
    let bwd_flow_id = create_flow_id(
        &std::net::IpAddr::V6(Ipv6Addr::from(features_ipv6.ipv6_destination)),
        features_ipv6.port_destination,
        &std::net::IpAddr::V6(Ipv6Addr::from(features_ipv6.ipv6_source)),
        features_ipv6.port_source,
        features_ipv6.protocol,
    );

    let add_fwd_direction = !flow_map.contains_key(&bwd_flow_id); // If not exists, create a new flow in the forward direction or add to existing fwd flow
    process_packet_ipv6(&features_ipv6, &flow_map, &expirations, lifespan, add_fwd_direction, Some(timestamp), Some(ts_datetime));
}

/// Extracts the basic features of an ipv4 packet pnet struct.
///
/// ### Arguments
///
/// * `ipv4_packet` - Ipv4 packet pnet struct.
///
/// ### Returns
///
/// * `Option<BasicFeaturesIpv4>` - Basic features of the packet.
fn extract_ipv4_features(ipv4_packet: &Ipv4Packet) -> Option<BasicFeaturesIpv4> {
    let source_ip = ipv4_packet.get_source();
    let destination_ip = ipv4_packet.get_destination();
    let protocol = ipv4_packet.get_next_level_protocol();

    let source_port: u16;
    let destination_port: u16;

    let mut combined_flags: u8 = 0;

    let data_length: u16;
    let header_length: u8;
    let length: u16;

    let mut window_size: u16 = 0;

    if protocol.0 == IpNextHeaderProtocols::Tcp.0 {
        if let Some(tcp_packet) = TcpPacket::new(ipv4_packet.payload()) {
            source_port = tcp_packet.get_source();
            destination_port = tcp_packet.get_destination();

            data_length = tcp_packet.payload().len() as u16;
            header_length = (tcp_packet.get_data_offset() * 4) as u8;
            length = ipv4_packet.get_total_length();

            window_size = tcp_packet.get_window();

            combined_flags = tcp_packet.get_flags();
        } else {
            return None;
        }
    } else if protocol.0 == IpNextHeaderProtocols::Udp.0 {
        if let Some(udp_packet) = pnet::packet::udp::UdpPacket::new(ipv4_packet.payload()) {
            source_port = udp_packet.get_source();
            destination_port = udp_packet.get_destination();

            data_length = udp_packet.payload().len() as u16;
            header_length = 8;
            length = udp_packet.get_length();
        } else {
            return None;
        }
    } else {
        return None;
    }

    Some(BasicFeaturesIpv4::new(
        destination_ip.into(),
        source_ip.into(),
        destination_port,
        source_port,
        data_length,
        length,
        window_size,
        combined_flags,
        protocol.0,
        header_length,
    ))
}

/// Extracts the basic features of an ipv6 packet pnet struct.
///
/// ### Arguments
///
/// * `ipv6_packet` - Ipv6 packet pnet struct.
///
/// ### Returns
///
/// * `Option<BasicFeaturesIpv6>` - Basic features of the packet.
fn extract_ipv6_features(ipv6_packet: &Ipv6Packet) -> Option<BasicFeaturesIpv6> {
    let source_ip = ipv6_packet.get_source();
    let destination_ip = ipv6_packet.get_destination();
    let protocol = ipv6_packet.get_next_header();

    let source_port: u16;
    let destination_port: u16;

    let mut combined_flags: u8 = 0;

    let data_length: u16;
    let header_length: u8;
    let length: u16;

    let mut window_size: u16 = 0;

    if protocol == IpNextHeaderProtocols::Tcp {
        if let Some(tcp_packet) = TcpPacket::new(ipv6_packet.payload()) {
            source_port = tcp_packet.get_source();
            destination_port = tcp_packet.get_destination();

            data_length = tcp_packet.payload().len() as u16;
            header_length = (tcp_packet.get_data_offset() * 4) as u8;
            length = ipv6_packet.packet().bytes().count() as u16;

            window_size = tcp_packet.get_window();

            combined_flags = tcp_packet.get_flags();
        } else {
            return None;
        }
    } else if protocol == IpNextHeaderProtocols::Udp {
        if let Some(udp_packet) = pnet::packet::udp::UdpPacket::new(ipv6_packet.payload()) {
            source_port = udp_packet.get_source();
            destination_port = udp_packet.get_destination();

            data_length = udp_packet.payload().len() as u16;
            header_length = 8;
            length = udp_packet.get_length();
        } else {
            return None;
        }
    } else {
        return None;
    }

    Some(BasicFeaturesIpv6::new(
        destination_ip.into(),
        source_ip.into(),
        destination_port,
        source_port,
        data_length,
        length,
        window_size,
        combined_flags,
        protocol.0,
        header_length,
    ))
}

fn timeval_to_system_time(tv_sec: i64, tv_usec: i64) -> SystemTime {
    UNIX_EPOCH + Duration::new(tv_sec as u64, (tv_usec * 1000) as u32)
}

fn system_time_to_datetime(system_time: SystemTime) -> DateTime<Utc> {
    let duration_since_epoch = system_time.duration_since(UNIX_EPOCH)
        .expect("Time went backwards");
    let datetime = DateTime::<Utc>::from(UNIX_EPOCH + duration_since_epoch);
    datetime
}

#[cfg(test)]
mod tests {
    use super::*;

    #[tokio::test]
    async fn test_flow_termination() {
        let flow_map = Arc::new(DashMap::new());
        let expiration = Arc::new(Mutex::new(PriorityQueue::new()));

        let data_1 = BasicFeaturesIpv4 {
            ipv4_source: 1,
            port_source: 8080,
            ipv4_destination: 2,
            port_destination: 8000,
            protocol: 6,
            combined_flags: 0b00000010,
            data_length: 100,
            header_length: 20,
            length: 140,
            window_size: 1000,
            _padding: [0; 3],
        };

        process_packet_ipv4::<CicFlow>(&data_1, &flow_map, &expiration, 60, true, None, None);

        assert_eq!(flow_map.len(), 1);

        let data_2 = BasicFeaturesIpv4 {
            ipv4_source: 2,
            port_source: 8000,
            ipv4_destination: 1,
            port_destination: 8080,
            protocol: 6,
            combined_flags: 0b00000010,
            data_length: 100,
            header_length: 20,
            length: 140,
            window_size: 1000,
            _padding: [0; 3],
        };
        process_packet_ipv4(&data_2, &flow_map, &expiration, 60, false, None, None);

        assert_eq!(flow_map.len(), 1);
        // 17 is for udp, here we just use it to create a new flow
        let data_3 = BasicFeaturesIpv4 {
            ipv4_source: 1,
            port_source: 8080,
            ipv4_destination: 2,
            port_destination: 8000,
            protocol: 17,
            combined_flags: 0b00010000,
            data_length: 100,
            header_length: 20,
            length: 140,
            window_size: 1000,
            _padding: [0; 3],
        };
        process_packet_ipv4(&data_3, &flow_map, &expiration, 60, true, None, None);

        assert_eq!(flow_map.len(), 2);

        let data_4 = BasicFeaturesIpv4 {
            ipv4_source: 1,
            port_source: 8080,
            ipv4_destination: 2,
            port_destination: 8000,
            protocol: 6,
            combined_flags: 0b00010001,
            data_length: 100,
            header_length: 20,
            length: 140,
            window_size: 1000,
            _padding: [0; 3],
        };
        process_packet_ipv4(&data_4, &flow_map, &expiration, 60, true, None, None);

        assert_eq!(flow_map.len(), 2);

        let data_5 = BasicFeaturesIpv4 {
            ipv4_source: 2,
            port_source: 8000,
            ipv4_destination: 1,
            port_destination: 8080,
            protocol: 6,
            combined_flags: 0b00010001,
            data_length: 100,
            header_length: 20,
            length: 140,
            window_size: 1000,
            _padding: [0; 3],
        };
        process_packet_ipv4(&data_5, &flow_map, &expiration, 60, false, None ,None);

        assert_eq!(flow_map.len(), 2);

        let data_6 = BasicFeaturesIpv4 {
            ipv4_source: 1,
            port_source: 8080,
            ipv4_destination: 2,
            port_destination: 8000,
            protocol: 6,
            combined_flags: 0b00010000,
            data_length: 100,
            header_length: 20,
            length: 140,
            window_size: 1000,
            _padding: [0; 3],
        };
        process_packet_ipv4(&data_6, &flow_map, &expiration, 60, true, None ,None);

        assert_eq!(flow_map.len(), 1);

        let data_7 = BasicFeaturesIpv4 {
            ipv4_source: 2,
            port_source: 8000,
            ipv4_destination: 1,
            port_destination: 8080,
            protocol: 17,
            combined_flags: 0b00000100,
            data_length: 100,
            header_length: 20,
            length: 140,
            window_size: 1000,
            _padding: [0; 3],
        };
        process_packet_ipv4(&data_7, &flow_map, &expiration, 60, false, None ,None);

        assert_eq!(flow_map.len(), 0);

        let data_8 = BasicFeaturesIpv4 {
            ipv4_source: 1,
            port_source: 8080,
            ipv4_destination: 2,
            port_destination: 8000,
            protocol: 6,
            combined_flags: 0b00010000,
            data_length: 100,
            header_length: 20,
            length: 140,
            window_size: 1000,
            _padding: [0; 3],
        };
        process_packet_ipv4(&data_8, &flow_map, &expiration, 60, true, None ,None);

        assert_eq!(flow_map.len(), 1);

        let data_9 = BasicFeaturesIpv4 {
            ipv4_source: 1,
            port_source: 8080,
            ipv4_destination: 2,
            port_destination: 8000,
            protocol: 6,
            combined_flags: 0b00010001,
            data_length: 100,
            header_length: 20,
            length: 140,
            window_size: 1000,
            _padding: [0; 3],
        };
        process_packet_ipv4(&data_9, &flow_map, &expiration, 60, true, None ,None);

        assert_eq!(flow_map.len(), 1);

        let data_10 = BasicFeaturesIpv4 {
            ipv4_source: 1,
            port_source: 8080,
            ipv4_destination: 2,
            port_destination: 8000,
            protocol: 6,
            combined_flags: 0b00010001,
            data_length: 100,
            header_length: 20,
            length: 140,
            window_size: 1000,
            _padding: [0; 3],
        };

        process_packet_ipv4(&data_10, &flow_map, &expiration, 60, true, None ,None);

        assert_eq!(flow_map.len(), 1);

        let data_11 = BasicFeaturesIpv4 {
            ipv4_source: 2,
            port_source: 8000,
            ipv4_destination: 1,
            port_destination: 8080,
            protocol: 6,
            combined_flags: 0b00010001,
            data_length: 100,
            header_length: 20,
            length: 140,
            window_size: 1000,
            _padding: [0; 3],
        };
        process_packet_ipv4(&data_11, &flow_map, &expiration, 60, false, None ,None);

        assert_eq!(flow_map.len(), 1);

        let data_12 = BasicFeaturesIpv4 {
            ipv4_source: 2,
            port_source: 8000,
            ipv4_destination: 1,
            port_destination: 8080,
            protocol: 6,
            combined_flags: 0b00010000,
            data_length: 100,
            header_length: 20,
            length: 140,
            window_size: 1000,
            _padding: [0; 3],
        };
        process_packet_ipv4(&data_12, &flow_map, &expiration, 60, false, None ,None);

        assert_eq!(flow_map.len(), 0);
    }
}<|MERGE_RESOLUTION|>--- conflicted
+++ resolved
@@ -963,36 +963,8 @@
         length: data.length,
         window_size: data.window_size,
     };
-<<<<<<< HEAD
     
     process_packet(source, destination, data.port_source, data.port_destination, data.protocol, ts, ts_date, &features, flow_map, expirations, lifespan, fwd)
-=======
-    let flow_id = if fwd {
-        create_flow_id(&source, data.port_source, &destination, data.port_destination, data.protocol)
-    } else {
-        create_flow_id(&destination, data.port_destination, &source, data.port_source, data.protocol)
-    };
-
-    let mut entry = flow_map.entry(flow_id.clone()).or_insert_with(|| {
-        if fwd {
-            T::new(flow_id.clone(), source, data.port_source, destination, data.port_destination, data.protocol, ts_date)
-        } else {
-            T::new(flow_id.clone(), destination, data.port_destination, source, data.port_source, data.protocol, ts_date)
-        }
-    });
-
-    let end = entry.update_flow(&features, &ts, ts_date, fwd);
-    if end.is_some() {
-        let flow = entry.value();
-        if *NO_CONTAMINANT_FEATURES.lock().unwrap().deref() {
-            export(&flow.dump_without_contamination());
-        } else {
-            export(&flow.dump());
-        }
-        drop(entry);
-        flow_map.remove(&flow_id);
-    }
->>>>>>> 2a0f5d09
 }
 
 /// Processes an ipv6 packet and updates the flow map.
