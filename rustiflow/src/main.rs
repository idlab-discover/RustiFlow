mod args;
mod flow_table;
mod flows;
mod output;
mod pcap;
mod realtime;
mod packet_features;

use crate::pcap::read_pcap_file;
use crate::realtime::handle_realtime;
use crate::flows::{cic_flow::CicFlow, ntl_flow::NTLFlow};

use args::{Cli, Commands, ConfigFile, ExportConfig, FlowType, OutputConfig};
use clap::Parser;
use flows::{
    basic_flow::BasicFlow, cidds_flow::CiddsFlow, custom_flow::CustomFlow, flow::Flow,
    nf_flow::NfFlow,
};
use log::{debug, error};
use output::OutputWriter;
use tokio::sync::mpsc;
use std::time::Instant;

#[tokio::main]
async fn main() {
    env_logger::init();
    let cli = Cli::parse();

    // If a config file is provided, load it
    let config: ConfigFile = if let Some(config_path) = cli.config_file {
        match confy::load_path(config_path) {
            Ok(cfg) => cfg,
            Err(e) => {
                error!("Error loading configuration file: {:?}", e);
                return;
            }
        }
    } else {
        // No config file: build config from CLI arguments
        ConfigFile {
            config: ExportConfig {
                features: cli.features.unwrap(),
                active_timeout: cli.active_timeout,
                idle_timeout: cli.idle_timeout,
                early_export: cli.early_export,
<<<<<<< HEAD
=======
                expiration_check_interval: cli.expiration_check_interval,
>>>>>>> 386db10d
                threads: cli.threads,
            },
            output: OutputConfig {
                output: cli.output.unwrap(),
                export_path: cli.export_path,
                header: Some(cli.header).is_some(),
                drop_contaminant_features: Some(cli.drop_contaminant_features).is_some(),
            },
        }
    };

    // Start the selected command
    match cli.command {
        Commands::Realtime {interface, ingress_only } => {
            macro_rules! execute_realtime {
                ($flow_ty:ty) => {{
                    // Create output writer and initialize it
                    let mut output_writer = OutputWriter::<$flow_ty>::new(
                        config.output.output,
                        config.output.header,
                        config.output.drop_contaminant_features,
                        config.output.export_path,
                    );

                    // Synchronous initialization to ensure headers are written
                    output_writer.init(); 

                    // Create channel for exporting flows
                    let (sender, mut receiver) = mpsc::channel::<$flow_ty>(1000);

                    // Start the output writer in a separate task
                    let output_task = tokio::spawn(async move {
                        while let Some(flow) = receiver.recv().await {
                            if let Err(e) = output_writer.write_flow(flow) {
                                error!("Error writing flow: {:?}", e);
                            }
                        }

                        // Ensure that all remaining flows are flushed properly before ending
                        output_writer.flush_and_close().unwrap_or_else(|e| {
                            error!("Error flushing and closing the writer: {:?}", e);
                        });
                        debug!("OutputWriter task finished");
                    });
                    
                    
                    let start = Instant::now();
                    if let Err(err) = handle_realtime::<$flow_ty>(
                        &interface,
                        sender, 
                        config.config.threads.unwrap_or(num_cpus::get() as u8), 
                        config.config.active_timeout,
                        config.config.idle_timeout,
<<<<<<< HEAD
                        config.config.early_export
=======
                        config.config.early_export,
                        config.config.expiration_check_interval,
                        ingress_only
>>>>>>> 386db10d
                    ).await {
                        error!("Error: {:?}", err);
                    }

                    // Wait for the output task to finish
                    output_task.await.unwrap_or_else(|e| {
                        error!("Error waiting for output task: {:?}", e);
                    });

                    let end = Instant::now();
                    debug!(
                        "Duration: {:?} milliseconds",
                        end.duration_since(start).as_millis()
                    );
                }};
            }

            match config.config.features {
                FlowType::Basic => execute_realtime!(BasicFlow),
                FlowType::CIC => execute_realtime!(CicFlow),
                FlowType::CIDDS => execute_realtime!(CiddsFlow),
                FlowType::Nfstream => execute_realtime!(NfFlow),
                FlowType::NTL => execute_realtime!(NTLFlow),
                FlowType::Custom => execute_realtime!(CustomFlow),
            }
        }
        Commands::Pcap { path } => {
            macro_rules! execute_offline {
                ($flow_ty:ty) => {{
                    // Create output writer and initialize it
                    let mut output_writer = OutputWriter::<$flow_ty>::new(
                        config.output.output,
                        config.output.header,
                        config.output.drop_contaminant_features,
                        config.output.export_path,
                    );

                    // Synchronous initialization to ensure headers are written
                    output_writer.init();

                    // Create channel for exporting flows
                    let (sender, mut receiver) = mpsc::channel::<$flow_ty>(1000);

                    // Start the output writer in a separate task
                    let output_task = tokio::spawn(async move {
                        while let Some(flow) = receiver.recv().await {
                            if let Err(e) = output_writer.write_flow(flow) {
                                error!("Error writing flow: {:?}", e);
                            }
                        }

                        // Ensure that all remaining flows are flushed properly before ending
                        output_writer.flush_and_close().unwrap_or_else(|e| {
                            error!("Error flushing and closing the writer: {:?}", e);
                        });
                        debug!("OutputWriter task finished");
                    });

                    let start = Instant::now();

                    if let Err(err) = read_pcap_file::<$flow_ty>(
                        &path, 
                        sender,
                        config.config.threads.unwrap_or(num_cpus::get() as u8), 
                        config.config.active_timeout,
                        config.config.idle_timeout,
<<<<<<< HEAD
                        config.config.early_export
=======
                        config.config.early_export,
                        config.config.expiration_check_interval
>>>>>>> 386db10d
                     ).await {
                        error!("Error: {:?}", err);
                    }

                    // Wait for the output task to finish
                    output_task.await.unwrap_or_else(|e| {
                        error!("Error waiting for output task: {:?}", e);
                    });

                    let end = Instant::now();
                    debug!(
                        "Duration: {:?} milliseconds",
                        end.duration_since(start).as_millis()
                    );
                }};
            }

            match config.config.features {
                FlowType::Basic => execute_offline!(BasicFlow),
                FlowType::CIC => execute_offline!(CicFlow),
                FlowType::CIDDS => execute_offline!(CiddsFlow),
                FlowType::Nfstream => execute_offline!(NfFlow),
                FlowType::NTL => execute_offline!(NTLFlow),
                FlowType::Custom => execute_offline!(CustomFlow),
            }
        }
    }
}<|MERGE_RESOLUTION|>--- conflicted
+++ resolved
@@ -43,10 +43,7 @@
                 active_timeout: cli.active_timeout,
                 idle_timeout: cli.idle_timeout,
                 early_export: cli.early_export,
-<<<<<<< HEAD
-=======
                 expiration_check_interval: cli.expiration_check_interval,
->>>>>>> 386db10d
                 threads: cli.threads,
             },
             output: OutputConfig {
@@ -100,13 +97,9 @@
                         config.config.threads.unwrap_or(num_cpus::get() as u8), 
                         config.config.active_timeout,
                         config.config.idle_timeout,
-<<<<<<< HEAD
-                        config.config.early_export
-=======
                         config.config.early_export,
                         config.config.expiration_check_interval,
                         ingress_only
->>>>>>> 386db10d
                     ).await {
                         error!("Error: {:?}", err);
                     }
@@ -173,12 +166,8 @@
                         config.config.threads.unwrap_or(num_cpus::get() as u8), 
                         config.config.active_timeout,
                         config.config.idle_timeout,
-<<<<<<< HEAD
-                        config.config.early_export
-=======
                         config.config.early_export,
                         config.config.expiration_check_interval
->>>>>>> 386db10d
                      ).await {
                         error!("Error: {:?}", err);
                     }
