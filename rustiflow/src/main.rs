mod args;
mod flows;
mod output;
mod utils;

use crate::{
    flows::{cic_flow::CicFlow, ntl_flow::NTLFlow},
    output::Export,
    utils::utils::{create_flow_id, get_duration},
};
use args::{Cli, Commands, ExportMethodType, FlowType};
use aya::{
    include_bytes_aligned,
    maps::AsyncPerfEventArray,
    programs::{tc, SchedClassifier, TcAttachType},
    util::online_cpus,
    Ebpf,
};
use bytes::BytesMut;
use chrono::{DateTime, Utc};
use clap::Parser;
use common::{BasicFeaturesIpv4, BasicFeaturesIpv6};
use core::panic;
use dashmap::DashMap;
use flows::{
    basic_flow::BasicFlow, cidds_flow::CiddsFlow, custom_flow::CustomFlow, flow::Flow,
    nf_flow::NfFlow,
};
use lazy_static::lazy_static;
use log::{debug, error, info};
use pnet::packet::{
    ethernet::{EtherTypes, EthernetPacket}, icmp::IcmpPacket, icmpv6::Icmpv6Packet, ip::IpNextHeaderProtocols, ipv4::Ipv4Packet, ipv6::Ipv6Packet, tcp::TcpPacket, Packet
};
use std::{
    fs::{File, OpenOptions},
    io::{BufWriter, Read, Write},
    ops::{Deref, DerefMut},
    sync::atomic::{AtomicUsize, Ordering},
    time::{SystemTime, UNIX_EPOCH},
};
use std::{
    net::{Ipv4Addr, Ipv6Addr},
    sync::{Arc, Mutex},
    time::Instant,
};
use tokio::time::{self, Duration};
use tokio::{signal, task};
use utils::utils::BasicFeatures;

lazy_static! {
    static ref EXPORT_FUNCTION: Arc<Mutex<Option<Export>>> = Arc::new(Mutex::new(None));
    static ref EXPORT_FILE: Arc<Mutex<Option<BufWriter<File>>>> = Arc::new(Mutex::new(None));
    static ref FLUSH_COUNTER: Arc<Mutex<Option<u8>>> = Arc::new(Mutex::new(Some(0)));
    static ref AMOUNT_OF_FLOWS: Arc<Mutex<Option<usize>>> = Arc::new(Mutex::new(Some(0)));
    static ref NO_CONTAMINANT_FEATURES: Arc<Mutex<bool>> = Arc::new(Mutex::new(false));
    static ref PATH: Arc<Mutex<String>> = Arc::new(Mutex::new(String::new()));
}

const UNDERLINE: &str = "#############################################################";
const DIVIDER: &str = "-------------------------------------------------------------";

#[tokio::main]
async fn main() {
    env_logger::init();

    let cli = Cli::parse();

    match cli.command {
        Commands::Realtime {
            interface,
            flow_type,
            export_method,
            lifespan,
            no_contaminant_features,
            feature_header,
            only_ingress,
            interval,
        } => {
            if let Some(interval) = interval {
                if interval >= lifespan {
                    panic!("The interval needs to be smaller than the lifespan!");
                }
            }
            info!("{UNDERLINE}");
            info!("Starting the feature extraction tool in realtime mode...");
            info!("{UNDERLINE}");

            let mut ncf = NO_CONTAMINANT_FEATURES.lock().unwrap();
            *ncf = no_contaminant_features;

            // needed to be dropped, because he stayed in scope.
            drop(ncf);

            match export_method.method {
                ExportMethodType::Print => {
                    info!("Selecting the print export method...");
                    info!("{DIVIDER}");

                    let func = output::print::print;
                    let mut export_func = EXPORT_FUNCTION.lock().unwrap();
                    *export_func = Some(func);
                    drop(export_func);
                }
                ExportMethodType::Csv => {
                    let func = output::csv::export_to_csv;
                    let mut export_func = EXPORT_FUNCTION.lock().unwrap();
                    *export_func = Some(func);

                    if let Some(path) = export_method.export_path {
                        info!(
                            "Selecting the CSV export method with output file: {:?} ...",
                            path
                        );
                        info!("{DIVIDER}");

                        let mut static_path = PATH.lock().unwrap();
                        *static_path = path.clone();

                        let file = OpenOptions::new()
                            .create(true)
                            .append(true)
                            .open(path)
                            .unwrap_or_else(|err| {
                                panic!("Error opening file: {:?}", err);
                            });
                        let mut export_file = EXPORT_FILE.lock().unwrap();
                        *export_file = Some(BufWriter::new(file));
                    }
                    drop(export_func);
                }
            }

            match flow_type {
                FlowType::BasicFlow => {
                    info!("Selecting the basic flow type...");
                    info!("{DIVIDER}");
                    info!("Starting!");
                    info!("{UNDERLINE}");

                    if let Err(err) = handle_realtime::<BasicFlow>(
                        interface,
                        interval,
                        lifespan,
                        only_ingress,
                        feature_header,
                    )
                    .await
                    {
                        error!("Error: {:?}", err);
                    }
                }
                FlowType::CicFlow => {
                    info!("Selecting the CIC flow type...");
                    info!("{DIVIDER}");
                    info!("Starting!");
                    info!("{UNDERLINE}");

                    if let Err(err) = handle_realtime::<CicFlow>(
                        interface,
                        interval,
                        lifespan,
                        only_ingress,
                        feature_header,
                    )
                    .await
                    {
                        error!("Error: {:?}", err);
                    }
                }
                FlowType::CiddsFlow => {
                    info!("Selecting the CIDDS flow type...");
                    info!("{DIVIDER}");
                    info!("Starting!");
                    info!("{UNDERLINE}");

                    if let Err(err) = handle_realtime::<CiddsFlow>(
                        interface,
                        interval,
                        lifespan,
                        only_ingress,
                        feature_header,
                    )
                    .await
                    {
                        error!("Error: {:?}", err);
                    }
                }
                FlowType::NfFlow => {
                    info!("Selecting the NF flow type...");
                    info!("{DIVIDER}");
                    info!("Starting!");
                    info!("{UNDERLINE}");

                    if let Err(err) = handle_realtime::<NfFlow>(
                        interface,
                        interval,
                        lifespan,
                        only_ingress,
                        feature_header,
                    )
                    .await
                    {
                        error!("Error: {:?}", err);
                    }
                }
                FlowType::NtlFlow => {
                    info!("Selecting the Ntl flow type...");
                    info!("{DIVIDER}");
                    info!("Starting!");
                    info!("{UNDERLINE}");

                    if let Err(err) = handle_realtime::<NTLFlow>(
                        interface,
                        interval,
                        lifespan,
                        only_ingress,
                        feature_header,
                    )
                    .await
                    {
                        error!("Error: {:?}", err);
                    }
                }
                FlowType::CustomFlow => {
                    info!("Selecting the custom flow type...");
                    info!("{DIVIDER}");
                    info!("Starting!");
                    info!("{UNDERLINE}");

                    if let Err(err) = handle_realtime::<CustomFlow>(
                        interface,
                        interval,
                        lifespan,
                        only_ingress,
                        feature_header,
                    )
                    .await
                    {
                        error!("Error: {:?}", err);
                    }
                }
            }
        }
        Commands::Pcap {
            path,
            flow_type,
            lifespan,
            no_contaminant_features,
            feature_header,
            export_method,
        } => {
            let mut ncf = NO_CONTAMINANT_FEATURES.lock().unwrap();
            *ncf = no_contaminant_features;

            // needed to be dropped, because he stayed in scope.
            drop(ncf);

            info!("{UNDERLINE}");
            info!("Starting the feature extraction tool in pcap mode...");
            info!("{UNDERLINE}");

            match export_method.method {
                ExportMethodType::Print => {
                    info!("Selecting the print export method...");
                    info!("{DIVIDER}");

                    let func = output::print::print;
                    let mut export_func = EXPORT_FUNCTION.lock().unwrap();
                    *export_func = Some(func);
                }
                ExportMethodType::Csv => {
                    let func = output::csv::export_to_csv;
                    let mut export_func = EXPORT_FUNCTION.lock().unwrap();
                    *export_func = Some(func);

                    if let Some(path) = export_method.export_path {
                        info!(
                            "Selecting the CSV export method with output file: {:?} ...",
                            path
                        );
                        info!("{DIVIDER}");

                        let file = OpenOptions::new()
                            .create(true)
                            .append(true)
                            .open(path)
                            .unwrap_or_else(|err| {
                                panic!("Error opening file: {:?}", err);
                            });
                        let mut export_file = EXPORT_FILE.lock().unwrap();
                        *export_file = Some(BufWriter::new(file));
                    }
                }
            }

            match flow_type {
                FlowType::BasicFlow => {
                    info!("Selecting the  basic flow type..");
                    info!("{DIVIDER}");
                    info!("Starting!");
                    info!("{UNDERLINE}");

                    read_pcap_file::<BasicFlow>(&path, lifespan, feature_header).await
                }
                FlowType::CicFlow => {
                    info!("Selecting the CIC flow type...");
                    info!("{DIVIDER}");
                    info!("Starting!");
                    info!("{UNDERLINE}");

                    read_pcap_file::<CicFlow>(&path, lifespan, feature_header).await
                }
                FlowType::CiddsFlow => {
                    info!("Selecting the CIDDS flow type...");
                    info!("{DIVIDER}");
                    info!("Starting!");
                    info!("{UNDERLINE}");

                    read_pcap_file::<CiddsFlow>(&path, lifespan, feature_header).await
                }
                FlowType::NfFlow => {
                    info!("Selecting the NF flow type...");
                    info!("{DIVIDER}");
                    info!("Starting!");
                    info!("{UNDERLINE}");

                    read_pcap_file::<NfFlow>(&path, lifespan, feature_header).await
                }
                FlowType::NtlFlow => {
                    info!("Selecting the Ntl flow type...");
                    info!("{DIVIDER}");
                    info!("Starting!");
                    info!("{UNDERLINE}");

                    read_pcap_file::<NTLFlow>(&path, lifespan, feature_header).await
                }
                FlowType::CustomFlow => {
                    info!("Selecting the custom flow type...");
                    info!("{DIVIDER}");
                    info!("Starting!");
                    info!("{UNDERLINE}");

                    read_pcap_file::<CustomFlow>(&path, lifespan, feature_header).await
                }
            }
        }
    }
}

async fn handle_realtime<T>(
    interface: String,
    interval: Option<u64>,
    lifespan: u64,
    only_ingress: bool,
    header: bool,
) -> Result<(), anyhow::Error>
where
    T: Flow + Send + Sync + 'static,
{
    // Bump the memlock rlimit. This is needed for older kernels that don't use the
    // new memcg based accounting, see https://lwn.net/Articles/837122/
    let rlim = libc::rlimit {
        rlim_cur: libc::RLIM_INFINITY,
        rlim_max: libc::RLIM_INFINITY,
    };
    let ret = unsafe { libc::setrlimit(libc::RLIMIT_MEMLOCK, &rlim) };
    if ret != 0 {
        debug!("remove limit on locked memory failed, ret is: {}", ret);
    }

    // Loading the eBPF program for egress, the macros make sure the correct file is loaded
    #[cfg(debug_assertions)]
    let mut bpf_egress_ipv4 = Ebpf::load(include_bytes_aligned!(
        "../../target/bpfel-unknown-none/debug/rustiflow-ebpf-ipv4"
    ))?;
    #[cfg(not(debug_assertions))]
    let mut bpf_egress_ipv4 = Ebpf::load(include_bytes_aligned!(
        "../../target/bpfel-unknown-none/release/rustiflow-ebpf-ipv4"
    ))?;

    #[cfg(debug_assertions)]
    let mut bpf_egress_ipv6 = Ebpf::load(include_bytes_aligned!(
        "../../target/bpfel-unknown-none/debug/rustiflow-ebpf-ipv6"
    ))?;
    #[cfg(not(debug_assertions))]
    let mut bpf_egress_ipv6 = Ebpf::load(include_bytes_aligned!(
        "../../target/bpfel-unknown-none/release/rustiflow-ebpf-ipv6"
    ))?;

    // Loading the eBPF program for ingress, the macros make sure the correct file is loaded
    #[cfg(debug_assertions)]
    let mut bpf_ingress_ipv4 = Ebpf::load(include_bytes_aligned!(
        "../../target/bpfel-unknown-none/debug/rustiflow-ebpf-ipv4"
    ))?;
    #[cfg(not(debug_assertions))]
    let mut bpf_ingress_ipv4 = Ebpf::load(include_bytes_aligned!(
        "../../target/bpfel-unknown-none/release/rustiflow-ebpf-ipv4"
    ))?;

    #[cfg(debug_assertions)]
    let mut bpf_ingress_ipv6 = Ebpf::load(include_bytes_aligned!(
        "../../target/bpfel-unknown-none/debug/rustiflow-ebpf-ipv6"
    ))?;
    #[cfg(not(debug_assertions))]
    let mut bpf_ingress_ipv6 = Ebpf::load(include_bytes_aligned!(
        "../../target/bpfel-unknown-none/release/rustiflow-ebpf-ipv6"
    ))?;

    if !only_ingress {
        // Loading and attaching the eBPF program function for egress
        let _ = tc::qdisc_add_clsact(interface.as_str());
        let program_egress_ipv4: &mut SchedClassifier = bpf_egress_ipv4
            .program_mut("tc_flow_track")
            .unwrap()
            .try_into()?;
        program_egress_ipv4.load()?;
        program_egress_ipv4.attach(&interface, TcAttachType::Egress)?;

        let _ = tc::qdisc_add_clsact(interface.as_str());
        let program_egress_ipv6: &mut SchedClassifier = bpf_egress_ipv6
            .program_mut("tc_flow_track")
            .unwrap()
            .try_into()?;
        program_egress_ipv6.load()?;
        program_egress_ipv6.attach(&interface, TcAttachType::Egress)?;
    }

    // Loading and attaching the eBPF program function for ingress
    let _ = tc::qdisc_add_clsact(interface.as_str());
    let program_ingress_ipv4: &mut SchedClassifier = bpf_ingress_ipv4
        .program_mut("tc_flow_track")
        .unwrap()
        .try_into()?;
    program_ingress_ipv4.load()?;
    program_ingress_ipv4.attach(&interface, TcAttachType::Ingress)?;

    let _ = tc::qdisc_add_clsact(interface.as_str());
    let program_ingress_ipv6: &mut SchedClassifier = bpf_ingress_ipv6
        .program_mut("tc_flow_track")
        .unwrap()
        .try_into()?;
    program_ingress_ipv6.load()?;
    program_ingress_ipv6.attach(&interface, TcAttachType::Ingress)?;

    // Attach to the event arrays
    let mut flows_egress_ipv4 =
        AsyncPerfEventArray::try_from(bpf_egress_ipv4.take_map("EVENTS_IPV4").unwrap())?;

    let mut flows_egress_ipv6 =
        AsyncPerfEventArray::try_from(bpf_egress_ipv6.take_map("EVENTS_IPV6").unwrap())?;

    let mut flows_ingress_ipv4 =
        AsyncPerfEventArray::try_from(bpf_ingress_ipv4.take_map("EVENTS_IPV4").unwrap())?;

    let mut flows_ingress_ipv6 =
        AsyncPerfEventArray::try_from(bpf_ingress_ipv6.take_map("EVENTS_IPV6").unwrap())?;

    let flow_map_ipv4: Arc<DashMap<String, T>> = Arc::new(DashMap::new());

    let flow_map_ipv6: Arc<DashMap<String, T>> = Arc::new(DashMap::new());

    let total_lost_events = Arc::new(AtomicUsize::new(0));

    // Use all online CPUs to process the events in the user space
    for cpu_id in online_cpus()? {
        let mut buf_egress_ipv4 = flows_egress_ipv4.open(cpu_id, None)?;
        let flow_map_clone_egress_ipv4 = flow_map_ipv4.clone();
        let total_lost_events_clone_egress_ipv4 = total_lost_events.clone();

        task::spawn(async move {
            // 10 buffers with 98_304 bytes each, meaning a capacity of 4096 packets per buffer (24 bytes per packet)
            let mut buffers = (0..10)
                .map(|_| BytesMut::with_capacity(24 * 4096))
                .collect::<Vec<_>>();

            loop {
                let events = buf_egress_ipv4.read_events(&mut buffers).await.unwrap();
                total_lost_events_clone_egress_ipv4.fetch_add(events.lost, Ordering::SeqCst);

                for buf in buffers.iter_mut().take(events.read) {
                    let ptr = buf.as_ptr() as *const BasicFeaturesIpv4;
                    let data = unsafe { ptr.read_unaligned() };

                    process_packet_ipv4(&data, &flow_map_clone_egress_ipv4, false, None, None);
                }
            }
        });

        let mut buf_ingress_ipv4 = flows_ingress_ipv4.open(cpu_id, None)?;
        let flow_map_clone_ingress_ipv4 = flow_map_ipv4.clone();
        let total_lost_events_clone_ingress_ipv4 = total_lost_events.clone();

        task::spawn(async move {
            let mut buffers = (0..10)
                .map(|_| BytesMut::with_capacity(24 * 4096))
                .collect::<Vec<_>>();

            loop {
                let events = buf_ingress_ipv4.read_events(&mut buffers).await.unwrap();
                total_lost_events_clone_ingress_ipv4.fetch_add(events.lost, Ordering::SeqCst);

                for buf in buffers.iter_mut().take(events.read) {
                    let ptr = buf.as_ptr() as *const BasicFeaturesIpv4;
                    let data = unsafe { ptr.read_unaligned() };

                    process_packet_ipv4(&data, &flow_map_clone_ingress_ipv4, true, None, None);
                }
            }
        });

        let mut buf_egress_ipv6 = flows_egress_ipv6.open(cpu_id, None)?;
        let flow_map_clone_egress_ipv6 = flow_map_ipv6.clone();
        let total_lost_events_clone_egress_ipv6 = total_lost_events.clone();

        task::spawn(async move {
            // 10 buffers with 196_608 bytes each, meaning a capacity of 4096 packets per buffer (48 bytes per packet)
            let mut buffers = (0..10)
                .map(|_| BytesMut::with_capacity(48 * 4096))
                .collect::<Vec<_>>();

            loop {
                let events = buf_egress_ipv6.read_events(&mut buffers).await.unwrap();
                total_lost_events_clone_egress_ipv6.fetch_add(events.lost, Ordering::SeqCst);

                for buf in buffers.iter_mut().take(events.read) {
                    let ptr = buf.as_ptr() as *const BasicFeaturesIpv6;
                    let data = unsafe { ptr.read_unaligned() };

                    process_packet_ipv6(&data, &flow_map_clone_egress_ipv6, false, None, None);
                }
            }
        });

        let mut buf_ingress_ipv6 = flows_ingress_ipv6.open(cpu_id, None)?;
        let flow_map_clone_ingress_ipv6 = flow_map_ipv6.clone();
        let total_lost_events_clone_ingress_ipv6 = total_lost_events.clone();

        task::spawn(async move {
            let mut buffers = (0..10)
                .map(|_| BytesMut::with_capacity(48 * 4096))
                .collect::<Vec<_>>();

            loop {
                let events = buf_ingress_ipv6.read_events(&mut buffers).await.unwrap();
                total_lost_events_clone_ingress_ipv6.fetch_add(events.lost, Ordering::SeqCst);

                for buf in buffers.iter_mut().take(events.read) {
                    let ptr = buf.as_ptr() as *const BasicFeaturesIpv6;
                    let data = unsafe { ptr.read_unaligned() };

                    process_packet_ipv6(&data, &flow_map_clone_ingress_ipv6, true, None, None);
                }
            }
        });
    }

    if let Some(interval) = interval {
        let flow_map_print_ipv4 = flow_map_ipv4.clone();
        let flow_map_print_ipv6 = flow_map_ipv6.clone();
        task::spawn(async move {
            let mut interval = time::interval(Duration::from_secs(interval));
            loop {
                interval.tick().await;
                for entry in flow_map_print_ipv4.iter() {
                    let flow = entry.value();
                    if *NO_CONTAMINANT_FEATURES.lock().unwrap().deref() {
                        export(&flow.dump_without_contamination());
                    } else {
                        export(&flow.dump());
                    }
                }
                for entry in flow_map_print_ipv6.iter() {
                    let flow = entry.value();
                    if *NO_CONTAMINANT_FEATURES.lock().unwrap().deref() {
                        export(&flow.dump_without_contamination());
                    } else {
                        export(&flow.dump());
                    }
                }
            }
        });
    }

    let flow_map_end_ipv4 = flow_map_ipv4.clone();
    let flow_map_end_ipv6 = flow_map_ipv6.clone();
    task::spawn(async move {
        let mut interval = time::interval(Duration::from_secs(2));
        loop {
            interval.tick().await;
            let timestamp = Utc::now();

            // Collect keys to remove
            let mut keys_to_remove_ipv4 = Vec::new();
            for entry in flow_map_end_ipv4.iter() {
                let flow = entry.value();
                let end = get_duration(flow.get_first_timestamp(), timestamp) / 1_000_000.0;

                if end >= lifespan as f64 {
                    if *NO_CONTAMINANT_FEATURES.lock().unwrap().deref() {
                        export(&flow.dump_without_contamination());
                    } else {
                        export(&flow.dump());
                    }
                    keys_to_remove_ipv4.push(entry.key().clone());
                }
            }

            // Collect keys to remove
            let mut keys_to_remove_ipv6 = Vec::new();
            for entry in flow_map_end_ipv6.iter() {
                let flow = entry.value();
                let end = get_duration(flow.get_first_timestamp(), timestamp) / 1_000_000.0;

                if end >= lifespan as f64 {
                    if *NO_CONTAMINANT_FEATURES.lock().unwrap().deref() {
                        export(&flow.dump_without_contamination());
                    } else {
                        export(&flow.dump());
                    }
                    keys_to_remove_ipv6.push(entry.key().clone());
                }
            }

            // Remove entries outside of the iteration
            for key in keys_to_remove_ipv4 {
                flow_map_end_ipv4.remove(&key);
            }

            // Remove entries outside of the iteration
            for key in keys_to_remove_ipv6 {
                flow_map_end_ipv6.remove(&key);
            }
        }
    });

    info!("Waiting for Ctrl-C...");

    if header {
        if *NO_CONTAMINANT_FEATURES.lock().unwrap().deref() {
            export(&T::get_features_without_contamination());
        } else {
            export(&T::get_features());
        }
    }

    signal::ctrl_c().await?;

    for entry in flow_map_ipv4.iter() {
        let flow = entry.value();
        if *NO_CONTAMINANT_FEATURES.lock().unwrap().deref() {
            export(&flow.dump_without_contamination());
        } else {
            export(&flow.dump());
        }
    }

    for entry in flow_map_ipv6.iter() {
        let flow = entry.value();
        if *NO_CONTAMINANT_FEATURES.lock().unwrap().deref() {
            export(&flow.dump_without_contamination());
        } else {
            export(&flow.dump());
        }
    }

    if let Some(export_file) = EXPORT_FILE.lock().unwrap().deref_mut() {
        export_file.flush()?;
    }

    info!("{UNDERLINE}");
    info!("A small report:");
    info!("{UNDERLINE}");

    info!(
        "{} events were lost",
        total_lost_events.load(Ordering::SeqCst)
    );
    info!("{DIVIDER}");
    info!("Exiting...");

    Ok(())
}

async fn read_pcap_file<T>(path: &str, lifespan: u64, header: bool)
where
    T: Flow + Send + Sync + 'static,
{
    let start = Instant::now();
    let mut amount_of_packets = 0;

    // Define constants for Linux cooked capture EtherTypes
    const SLL_IPV4: u16 = 0x0800;
    const SLL_IPV6: u16 = 0x86DD;

    let flow_map_ipv4: Arc<DashMap<String, T>> = Arc::new(DashMap::new());
    let flow_map_ipv6: Arc<DashMap<String, T>> = Arc::new(DashMap::new());

    info!("Reading the pcap file: {:?} ...", path);

    let mut cap = match pcap::Capture::from_file(path) {
        Ok(c) => c,
        Err(e) => {
            error!("Error opening file: {:?}", e);
            return;
        }
    };

    if header {
        if *NO_CONTAMINANT_FEATURES.lock().unwrap().deref() {
            export(&T::get_features_without_contamination());
        } else {
            export(&T::get_features());
        }
    }
    
    while let Ok(packet) = cap.next_packet() {
        let ts = packet.header.ts;

        let system_time = timeval_to_system_time(ts.tv_sec, ts.tv_usec);
        let now = SystemTime::now();

        let elapsed_duration = match now.duration_since(system_time) {
            Ok(duration) => duration,
            Err(e) => {
                error!("Error calculating duration: {:?}", e);
                Duration::new(0, 0)
            }
        };

        let ts_instant = Instant::now() - elapsed_duration;
        let ts_datetime = system_time_to_datetime(system_time);

        if let Some(ethernet) = EthernetPacket::new(packet.data) {
            match ethernet.get_ethertype() {
                EtherTypes::Ipv4 => {
                    if let Some(ipv4_packet) = Ipv4Packet::new(ethernet.payload()) {
                        if let Some(features_ipv4) = extract_ipv4_features(&ipv4_packet) {
                            amount_of_packets += 1;
                            if amount_of_packets % 10_000 == 0 {
                                info!("{} packets have been processed...", amount_of_packets);
                            }
                            check_flows_to_expire(&flow_map_ipv4, lifespan, ts_datetime);
                            redirect_packet_ipv4(&features_ipv4, &flow_map_ipv4, ts_instant, ts_datetime);
                        }
                    }
                }
                EtherTypes::Ipv6 => {
                    if let Some(ipv6_packet) = Ipv6Packet::new(ethernet.payload()) {
                        if let Some(features_ipv6) = extract_ipv6_features(&ipv6_packet) {
                            amount_of_packets += 1;
                            if amount_of_packets % 10_000 == 0 {
                                info!("{} packets have been processed...", amount_of_packets);
                            }
                            check_flows_to_expire(&flow_map_ipv6, lifespan, ts_datetime);
                            redirect_packet_ipv6(&features_ipv6, &flow_map_ipv6, ts_instant, ts_datetime);
                        }
                    }
                }
                _ => {
                    let ethertype = u16::from_be_bytes([packet.data[14], packet.data[15]]);
                    match ethertype {
                        SLL_IPV4 => {
                            if let Some(ipv4_packet) = Ipv4Packet::new(&packet.data[16..]) {
                                if let Some(features_ipv4) = extract_ipv4_features(&ipv4_packet) {
                                    amount_of_packets += 1;
                                    if amount_of_packets % 10_000 == 0 {
                                        info!(
                                            "{} packets have been processed...",
                                            amount_of_packets
                                        );
                                    }
                                    check_flows_to_expire(&flow_map_ipv4, lifespan, ts_datetime);
                                    redirect_packet_ipv4(&features_ipv4, &flow_map_ipv4, ts_instant, ts_datetime,);
                                }
                            }
                        }
                        SLL_IPV6 => {
                            if let Some(ipv6_packet) = Ipv6Packet::new(&packet.data[16..]) {
                                if let Some(features_ipv6) = extract_ipv6_features(&ipv6_packet) {
                                    amount_of_packets += 1;
                                    if amount_of_packets % 10_000 == 0 {
                                        info!(
                                            "{} packets have been processed...",
                                            amount_of_packets
                                        );
                                    }
                                    check_flows_to_expire(&flow_map_ipv6, lifespan, ts_datetime);
                                    redirect_packet_ipv6(&features_ipv6, &flow_map_ipv6, ts_instant, ts_datetime);
                                }
                            }
                        }
                        _ => {
                            debug!("Unknown SLL EtherType!");
                        }
                    }
                }
            }
        } else {
            error!("Error parsing packet...");
        }
    }

    for entry in flow_map_ipv4.iter() {
        let flow = entry.value();
        if *NO_CONTAMINANT_FEATURES.lock().unwrap().deref() {
            export(&flow.dump_without_contamination());
        } else {
            export(&flow.dump());
        }
    }

    for entry in flow_map_ipv6.iter() {
        let flow = entry.value();
        if *NO_CONTAMINANT_FEATURES.lock().unwrap().deref() {
            export(&flow.dump_without_contamination());
        } else {
            export(&flow.dump());
        }
    }

    if let Some(export_file) = EXPORT_FILE.lock().unwrap().deref_mut() {
        let _ = export_file.flush();
    }

    info!("{UNDERLINE}");
    info!("A small report:");
    info!("{UNDERLINE}");

    let end = Instant::now();
    info!("{} packets processed", amount_of_packets);
    info!(
        "Duration: {:?} milliseconds",
        end.duration_since(start).as_millis()
    );
}

fn check_flows_to_expire<T>(
    flow_map: &Arc<DashMap<String, T>>,
    lifespan: u64,
    ts_datetime: DateTime<Utc>,
) where
    T: Flow,
{
    let mut keys_to_remove = Vec::new();
    for entry in flow_map.iter() {
        let flow = entry.value();
        let duration = get_duration(flow.get_first_timestamp(), ts_datetime) / 1_000_000.0;

        if duration >= lifespan as f64 {
            if *NO_CONTAMINANT_FEATURES.lock().unwrap().deref() {
                export(&flow.dump_without_contamination());
            } else {
                export(&flow.dump());
            }
            keys_to_remove.push(entry.key().clone());
        }
    }

    for key in keys_to_remove {
        flow_map.remove(&key);
    }
}

/// Export the flow to the set export function.
///
/// ### Arguments
///
/// * `output` - The output to export.
fn export(output: &String) {
    let export_func = EXPORT_FUNCTION.lock().unwrap();
    let amount_of_flows = AMOUNT_OF_FLOWS.lock().unwrap();

    if let Some(function) = export_func.deref() {
        let mut export_file_option = EXPORT_FILE.lock().unwrap();
        let mut flush_counter_option = FLUSH_COUNTER.lock().unwrap();

        if let Some(ref mut flush_counter) = flush_counter_option.deref_mut() {
            amount_of_flows.deref().map(|mut amount| {
                amount += 1;
                if amount % 1000 == 0 {
                    info!("{} flows have been processed...", amount);
                }
                if amount % 100_000 == 0 {
                    info!("Opening new file...");
                    if let Some(file) = export_file_option.deref_mut() {
                        file.flush().unwrap();
                    }

                    let path = PATH.lock().unwrap();

                    let file = OpenOptions::new()
                        .create(true)
                        .append(true)
                        .open(
                            path.clone()
                                .replace(".csv", format!("_{}.csv", amount).as_str()),
                        )
                        .unwrap_or_else(|err| {
                            panic!("Error opening file: {:?}", err);
                        });

                    *export_file_option = Some(BufWriter::new(file));
                }
            });
            function(&output, export_file_option.deref_mut(), flush_counter);
        } else {
            error!("No export file set...")
        }
    } else {
        error!("No export function set...")
    }
}

/// Processes an ipv4 packet and updates the flow map.
///
/// ### Arguments
///
/// * `data` - Basic features of the packet.
/// * `flow_map` - Map of flows.
/// * `fwd` - Direction of the packet.
/// * `timestamp` - Timestamp of the packet.
fn process_packet_ipv4<T>(
    data: &BasicFeaturesIpv4,
    flow_map: &Arc<DashMap<String, T>>,
    fwd: bool,
    timestamp: Option<Instant>,
    ts_datetime: Option<DateTime<Utc>>,
) where
    T: Flow,
{
    let ts = timestamp.unwrap_or_else(Instant::now);
    let ts_date = ts_datetime.unwrap_or_else(Utc::now);
    let destination = std::net::IpAddr::V4(Ipv4Addr::from(data.ipv4_destination));
    let source = std::net::IpAddr::V4(Ipv4Addr::from(data.ipv4_source));
    
    let combined_flags = data.combined_flags;
    let features = BasicFeatures {
        fin_flag: ((combined_flags & 0b00000001) != 0) as u8,
        syn_flag: ((combined_flags & 0b00000010) != 0) as u8,
        rst_flag: ((combined_flags & 0b00000100) != 0) as u8,
        psh_flag: ((combined_flags & 0b00001000) != 0) as u8,
        ack_flag: ((combined_flags & 0b00010000) != 0) as u8,
        urg_flag: ((combined_flags & 0b00100000) != 0) as u8,
        ece_flag: ((combined_flags & 0b01000000) != 0) as u8,
        cwe_flag: ((combined_flags & 0b10000000) != 0) as u8,
        data_length: data.data_length,
        header_length: data.header_length,
        length: data.length,
        window_size: data.window_size,
    };
    let flow_id = if fwd {
        create_flow_id(&source, data.port_source, &destination, data.port_destination, data.protocol)
    } else {
        create_flow_id(&destination, data.port_destination, &source, data.port_source, data.protocol)
    };

    let mut entry = flow_map.entry(flow_id.clone()).or_insert_with(|| {
        if fwd {
            T::new(flow_id.clone(), source, data.port_source, destination, data.port_destination, data.protocol, ts_date)
        } else {
            T::new(flow_id.clone(), destination, data.port_destination, source, data.port_source, data.protocol, ts_date)
        }
    });

    let end = entry.update_flow(&features, &ts, ts_date, fwd);
<<<<<<< HEAD
    if let Some(flow) = end {
        export(&flow);
=======
    if end.is_some() {
        let flow = entry.value();
        if *NO_CONTAMINANT_FEATURES.lock().unwrap().deref() {
            export(&flow.dump_without_contamination());
        } else {
            export(&flow.dump());
        }
>>>>>>> 5794cfc8
        drop(entry);
        flow_map.remove(&flow_id);
    }
}

/// Processes an ipv6 packet and updates the flow map.
///
/// ### Arguments
///
/// * `data` - Basic features of the packet.
/// * `flow_map` - Map of flows.
/// * `fwd` - Direction of the packet.
/// * `timestamp` - Timestamp of the packet.
fn process_packet_ipv6<T>(
    data: &BasicFeaturesIpv6,
    flow_map: &Arc<DashMap<String, T>>,
    fwd: bool,
    timestamp: Option<Instant>,
    ts_datetime: Option<DateTime<Utc>>,
) where
    T: Flow,
{
    let ts = timestamp.unwrap_or_else(Instant::now);
    let ts_date = ts_datetime.unwrap_or_else(Utc::now);
    let destination = std::net::IpAddr::V6(Ipv6Addr::from(data.ipv6_destination));
    let source = std::net::IpAddr::V6(Ipv6Addr::from(data.ipv6_source));
    let combined_flags = data.combined_flags;
    let features = BasicFeatures {
        fin_flag: ((combined_flags & 0b00000001) != 0) as u8,
        syn_flag: ((combined_flags & 0b00000010) != 0) as u8,
        rst_flag: ((combined_flags & 0b00000100) != 0) as u8,
        psh_flag: ((combined_flags & 0b00001000) != 0) as u8,
        ack_flag: ((combined_flags & 0b00010000) != 0) as u8,
        urg_flag: ((combined_flags & 0b00100000) != 0) as u8,
        ece_flag: ((combined_flags & 0b01000000) != 0) as u8,
        cwe_flag: ((combined_flags & 0b10000000) != 0) as u8,
        data_length: data.data_length,
        header_length: data.header_length,
        length: data.length,
        window_size: data.window_size,
    };

    let flow_id = if fwd {
        create_flow_id(&source, data.port_source, &destination, data.port_destination, data.protocol)
    } else {
        create_flow_id(&destination, data.port_destination, &source, data.port_source, data.protocol)
    };

    let mut entry = flow_map.entry(flow_id.clone()).or_insert_with(|| {
        if fwd {
            T::new(flow_id.clone(), source, data.port_source, destination, data.port_destination, data.protocol, ts_date)
        } else {
            T::new(flow_id.clone(), destination, data.port_destination, source, data.port_source, data.protocol, ts_date)
        }
    });

    let end = entry.update_flow(&features, &ts, ts_date, fwd);
<<<<<<< HEAD
    if let Some(flow) = end {
        export(&flow);
=======
    if end.is_some() {
        let flow = entry.value();
        if *NO_CONTAMINANT_FEATURES.lock().unwrap().deref() {
            export(&flow.dump_without_contamination());
        } else {
            export(&flow.dump());
        }
>>>>>>> 5794cfc8
        drop(entry);
        flow_map.remove(&flow_id);
    }
}

/// Redirects an ipv4 packet to the correct flow.
///
/// ### Arguments
///
/// * `features_ipv4` - Basic features of the packet.
/// * `flow_map` - Map of flows.
/// * `timestamp` - Timestamp of the packet.
fn redirect_packet_ipv4<T>(
    features_ipv4: &BasicFeaturesIpv4,
    flow_map: &Arc<DashMap<String, T>>,
    timestamp: Instant,
    ts_datetime: DateTime<Utc>,
) where
    T: Flow,
{
    let bwd_flow_id = create_flow_id(
        &std::net::IpAddr::V4(Ipv4Addr::from(features_ipv4.ipv4_destination)),
        features_ipv4.port_destination,
        &std::net::IpAddr::V4(Ipv4Addr::from(features_ipv4.ipv4_source)),
        features_ipv4.port_source,
        features_ipv4.protocol,
    );

    let add_fwd_direction = !flow_map.contains_key(&bwd_flow_id); // If not exists, create a new flow in the forward direction or add to existing fwd flow
    process_packet_ipv4(&features_ipv4, &flow_map, add_fwd_direction, Some(timestamp), Some(ts_datetime));
}

/// Redirects an ipv6 packet to the correct flow.
///
/// ### Arguments
///
/// * `features_ipv6` - Basic features of the packet.
/// * `flow_map` - Map of flows.
/// * `timestamp` - Timestamp of the packet.
fn redirect_packet_ipv6<T>(
    features_ipv6: &BasicFeaturesIpv6,
    flow_map: &Arc<DashMap<String, T>>,
    timestamp: Instant,
    ts_datetime: DateTime<Utc>,
) where
    T: Flow,
{
    let bwd_flow_id = create_flow_id(
        &std::net::IpAddr::V6(Ipv6Addr::from(features_ipv6.ipv6_destination)),
        features_ipv6.port_destination,
        &std::net::IpAddr::V6(Ipv6Addr::from(features_ipv6.ipv6_source)),
        features_ipv6.port_source,
        features_ipv6.protocol,
    );

    let add_fwd_direction = !flow_map.contains_key(&bwd_flow_id); // If not exists, create a new flow in the forward direction or add to existing fwd flow
    process_packet_ipv6(&features_ipv6, &flow_map, add_fwd_direction, Some(timestamp), Some(ts_datetime));
}

/// Extracts the basic features of an ipv4 packet pnet struct.
///
/// ### Arguments
///
/// * `ipv4_packet` - Ipv4 packet pnet struct.
///
/// ### Returns
///
/// * `Option<BasicFeaturesIpv4>` - Basic features of the packet.
fn extract_ipv4_features(ipv4_packet: &Ipv4Packet) -> Option<BasicFeaturesIpv4> {
    let source_ip = ipv4_packet.get_source();
    let destination_ip = ipv4_packet.get_destination();
    let protocol = ipv4_packet.get_next_level_protocol();

    let source_port: u16;
    let destination_port: u16;

    let mut combined_flags: u8 = 0;

    let data_length: u16;
    let header_length: u8;
    let length: u16;

    let mut window_size: u16 = 0;

    if protocol == IpNextHeaderProtocols::Tcp {
        if let Some(tcp_packet) = TcpPacket::new(ipv4_packet.payload()) {
            source_port = tcp_packet.get_source();
            destination_port = tcp_packet.get_destination();

            data_length = tcp_packet.payload().len() as u16;
            header_length = (tcp_packet.get_data_offset() * 4) as u8;
            length = ipv4_packet.get_total_length();

            window_size = tcp_packet.get_window();

            combined_flags = tcp_packet.get_flags();
        } else {
            return None;
        }
    } else if protocol == IpNextHeaderProtocols::Udp {
        if let Some(udp_packet) = pnet::packet::udp::UdpPacket::new(ipv4_packet.payload()) {
            source_port = udp_packet.get_source();
            destination_port = udp_packet.get_destination();

            data_length = udp_packet.payload().len() as u16;
            header_length = 8;
            length = udp_packet.get_length();
        } else {
            return None;
        }
    } else if protocol == IpNextHeaderProtocols::Icmp {
        if let Some(icmp_packet) = IcmpPacket::new(ipv4_packet.payload()) {
            // For ICMP, we will extract the type and code, along with data length
            // let icmp_type = icmp_packet.get_icmp_type();
            // let icmp_code = icmp_packet.get_icmp_code();
            source_port = 0; // ICMPv6 does not have ports
            destination_port = 0;
            data_length = icmp_packet.payload().len() as u16;
            header_length = 8; // ICMP header length
            length = ipv4_packet.get_total_length();
        } else {
            return None;
        }
    } else {
        return None;
    }

    Some(BasicFeaturesIpv4::new(
        destination_ip.into(),
        source_ip.into(),
        destination_port,
        source_port,
        data_length,
        length,
        window_size,
        combined_flags,
        protocol.0,
        header_length,
    ))
}

/// Extracts the basic features of an ipv6 packet pnet struct.
///
/// ### Arguments
///
/// * `ipv6_packet` - Ipv6 packet pnet struct.
///
/// ### Returns
///
/// * `Option<BasicFeaturesIpv6>` - Basic features of the packet.
fn extract_ipv6_features(ipv6_packet: &Ipv6Packet) -> Option<BasicFeaturesIpv6> {
    let source_ip = ipv6_packet.get_source();
    let destination_ip = ipv6_packet.get_destination();
    let protocol = ipv6_packet.get_next_header();

    let source_port: u16;
    let destination_port: u16;

    let mut combined_flags: u8 = 0;

    let data_length: u16;
    let header_length: u8;
    let length: u16;

    let mut window_size: u16 = 0;

    if protocol == IpNextHeaderProtocols::Tcp {
        if let Some(tcp_packet) = TcpPacket::new(ipv6_packet.payload()) {
            source_port = tcp_packet.get_source();
            destination_port = tcp_packet.get_destination();

            data_length = tcp_packet.payload().len() as u16;
            header_length = (tcp_packet.get_data_offset() * 4) as u8;
            length = ipv6_packet.packet().bytes().count() as u16;

            window_size = tcp_packet.get_window();

            combined_flags = tcp_packet.get_flags();
        } else {
            return None;
        }
    } else if protocol == IpNextHeaderProtocols::Udp {
        if let Some(udp_packet) = pnet::packet::udp::UdpPacket::new(ipv6_packet.payload()) {
            source_port = udp_packet.get_source();
            destination_port = udp_packet.get_destination();

            data_length = udp_packet.payload().len() as u16;
            header_length = 8;
            length = udp_packet.get_length();
        } else {
            return None;
        }
    } else if protocol == IpNextHeaderProtocols::Icmpv6 {
        if let Some(icmpv6_packet) = Icmpv6Packet::new(ipv6_packet.payload()) {
            // For ICMPv6, we will just extract the type and code for now, along with data length
            // let icmpv6_type = icmpv6_packet.get_icmpv6_type();
            // let icmpv6_code = icmpv6_packet.get_icmpv6_code();
            source_port = 0; // ICMPv6 does not have ports
            destination_port = 0;
            data_length = icmpv6_packet.payload().len() as u16;
            header_length = 8; // ICMPv6 header length
            length = ipv6_packet.packet().len() as u16;
        } else {
            return None;
        }
    } else {
        return None;
    }

    Some(BasicFeaturesIpv6::new(
        destination_ip.into(),
        source_ip.into(),
        destination_port,
        source_port,
        data_length,
        length,
        window_size,
        combined_flags,
        protocol.0,
        header_length,
    ))
}

fn timeval_to_system_time(tv_sec: i64, tv_usec: i64) -> SystemTime {
    UNIX_EPOCH + Duration::new(tv_sec as u64, (tv_usec * 1000) as u32)
}

fn system_time_to_datetime(system_time: SystemTime) -> DateTime<Utc> {
    let duration_since_epoch = system_time.duration_since(UNIX_EPOCH)
        .expect("Time went backwards");
    let datetime = DateTime::<Utc>::from(UNIX_EPOCH + duration_since_epoch);
    datetime
}

#[cfg(test)]
mod tests {
    use super::*;

    #[tokio::test]
    async fn test_flow_termination() {
        let flow_map = Arc::new(DashMap::new());

        let data_1 = BasicFeaturesIpv4 {
            ipv4_source: 1,
            port_source: 8080,
            ipv4_destination: 2,
            port_destination: 8000,
            protocol: 6,
            combined_flags: 0b00000010,
            data_length: 100,
            header_length: 20,
            length: 140,
            window_size: 1000,
            _padding: [0; 3],
        };

        process_packet_ipv4::<CicFlow>(&data_1, &flow_map, true, None, None);

        assert_eq!(flow_map.len(), 1);

        let data_2 = BasicFeaturesIpv4 {
            ipv4_source: 2,
            port_source: 8000,
            ipv4_destination: 1,
            port_destination: 8080,
            protocol: 6,
            combined_flags: 0b00000010,
            data_length: 100,
            header_length: 20,
            length: 140,
            window_size: 1000,
            _padding: [0; 3],
        };
        process_packet_ipv4(&data_2, &flow_map, false, None, None);

        assert_eq!(flow_map.len(), 1);
        // 17 is for udp, here we just use it to create a new flow
        let data_3 = BasicFeaturesIpv4 {
            ipv4_source: 1,
            port_source: 8080,
            ipv4_destination: 2,
            port_destination: 8000,
            protocol: 17,
            combined_flags: 0b00010000,
            data_length: 100,
            header_length: 20,
            length: 140,
            window_size: 1000,
            _padding: [0; 3],
        };
        process_packet_ipv4(&data_3, &flow_map, true, None, None);

        assert_eq!(flow_map.len(), 2);

        let data_4 = BasicFeaturesIpv4 {
            ipv4_source: 1,
            port_source: 8080,
            ipv4_destination: 2,
            port_destination: 8000,
            protocol: 6,
            combined_flags: 0b00010001,
            data_length: 100,
            header_length: 20,
            length: 140,
            window_size: 1000,
            _padding: [0; 3],
        };
        process_packet_ipv4(&data_4, &flow_map, true, None, None);

        assert_eq!(flow_map.len(), 2);

        let data_5 = BasicFeaturesIpv4 {
            ipv4_source: 2,
            port_source: 8000,
            ipv4_destination: 1,
            port_destination: 8080,
            protocol: 6,
            combined_flags: 0b00010001,
            data_length: 100,
            header_length: 20,
            length: 140,
            window_size: 1000,
            _padding: [0; 3],
        };
        process_packet_ipv4(&data_5, &flow_map, false, None ,None);

        assert_eq!(flow_map.len(), 2);

        let data_6 = BasicFeaturesIpv4 {
            ipv4_source: 1,
            port_source: 8080,
            ipv4_destination: 2,
            port_destination: 8000,
            protocol: 6,
            combined_flags: 0b00010000,
            data_length: 100,
            header_length: 20,
            length: 140,
            window_size: 1000,
            _padding: [0; 3],
        };
        process_packet_ipv4(&data_6, &flow_map, true, None ,None);

        assert_eq!(flow_map.len(), 1);

        let data_7 = BasicFeaturesIpv4 {
            ipv4_source: 2,
            port_source: 8000,
            ipv4_destination: 1,
            port_destination: 8080,
            protocol: 17,
            combined_flags: 0b00000100,
            data_length: 100,
            header_length: 20,
            length: 140,
            window_size: 1000,
            _padding: [0; 3],
        };
        process_packet_ipv4(&data_7, &flow_map, false, None ,None);

        assert_eq!(flow_map.len(), 0);

        let data_8 = BasicFeaturesIpv4 {
            ipv4_source: 1,
            port_source: 8080,
            ipv4_destination: 2,
            port_destination: 8000,
            protocol: 6,
            combined_flags: 0b00010000,
            data_length: 100,
            header_length: 20,
            length: 140,
            window_size: 1000,
            _padding: [0; 3],
        };
        process_packet_ipv4(&data_8, &flow_map, true, None ,None);

        assert_eq!(flow_map.len(), 1);

        let data_9 = BasicFeaturesIpv4 {
            ipv4_source: 1,
            port_source: 8080,
            ipv4_destination: 2,
            port_destination: 8000,
            protocol: 6,
            combined_flags: 0b00010001,
            data_length: 100,
            header_length: 20,
            length: 140,
            window_size: 1000,
            _padding: [0; 3],
        };
        process_packet_ipv4(&data_9, &flow_map, true, None ,None);

        assert_eq!(flow_map.len(), 1);

        let data_10 = BasicFeaturesIpv4 {
            ipv4_source: 1,
            port_source: 8080,
            ipv4_destination: 2,
            port_destination: 8000,
            protocol: 6,
            combined_flags: 0b00010001,
            data_length: 100,
            header_length: 20,
            length: 140,
            window_size: 1000,
            _padding: [0; 3],
        };

        process_packet_ipv4(&data_10, &flow_map, true, None ,None);

        assert_eq!(flow_map.len(), 1);

        let data_11 = BasicFeaturesIpv4 {
            ipv4_source: 2,
            port_source: 8000,
            ipv4_destination: 1,
            port_destination: 8080,
            protocol: 6,
            combined_flags: 0b00010001,
            data_length: 100,
            header_length: 20,
            length: 140,
            window_size: 1000,
            _padding: [0; 3],
        };
        process_packet_ipv4(&data_11, &flow_map, false, None ,None);

        assert_eq!(flow_map.len(), 1);

        let data_12 = BasicFeaturesIpv4 {
            ipv4_source: 2,
            port_source: 8000,
            ipv4_destination: 1,
            port_destination: 8080,
            protocol: 6,
            combined_flags: 0b00010000,
            data_length: 100,
            header_length: 20,
            length: 140,
            window_size: 1000,
            _padding: [0; 3],
        };
        process_packet_ipv4(&data_12, &flow_map, false, None ,None);

        assert_eq!(flow_map.len(), 0);
    }
}<|MERGE_RESOLUTION|>--- conflicted
+++ resolved
@@ -963,10 +963,6 @@
     });
 
     let end = entry.update_flow(&features, &ts, ts_date, fwd);
-<<<<<<< HEAD
-    if let Some(flow) = end {
-        export(&flow);
-=======
     if end.is_some() {
         let flow = entry.value();
         if *NO_CONTAMINANT_FEATURES.lock().unwrap().deref() {
@@ -974,7 +970,6 @@
         } else {
             export(&flow.dump());
         }
->>>>>>> 5794cfc8
         drop(entry);
         flow_map.remove(&flow_id);
     }
@@ -1032,10 +1027,6 @@
     });
 
     let end = entry.update_flow(&features, &ts, ts_date, fwd);
-<<<<<<< HEAD
-    if let Some(flow) = end {
-        export(&flow);
-=======
     if end.is_some() {
         let flow = entry.value();
         if *NO_CONTAMINANT_FEATURES.lock().unwrap().deref() {
@@ -1043,7 +1034,6 @@
         } else {
             export(&flow.dump());
         }
->>>>>>> 5794cfc8
         drop(entry);
         flow_map.remove(&flow_id);
     }
