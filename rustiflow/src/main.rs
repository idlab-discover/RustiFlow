--- conflicted
+++ resolved
@@ -118,12 +118,8 @@
                         });
                         debug!("OutputWriter task finished");
                     });
-<<<<<<< HEAD
-
-=======
                     
                     debug!("Starting realtime processing...");
->>>>>>> 8c7095ce
                     let start = Instant::now();
                     if let Err(err) = handle_realtime::<$flow_ty>(
                         &interface,
