use std::hash::{DefaultHasher, Hash, Hasher};

use crate::Flow;
use crate::{flow_table::FlowTable, packet_features::PacketFeatures};
use chrono::{DateTime, Utc};
use log::{debug, error};
use pnet::packet::{
<<<<<<< HEAD
    ethernet::{EtherTypes, EthernetPacket},
    icmp::IcmpPacket,
    icmpv6::Icmpv6Packet,
    ip::{IpNextHeaderProtocol, IpNextHeaderProtocols},
    ipv4::Ipv4Packet,
    ipv6::Ipv6Packet,
    tcp::TcpPacket,
    udp::UdpPacket,
    Packet,
=======
    ethernet::{EtherTypes, EthernetPacket}, ipv4::Ipv4Packet, ipv6::Ipv6Packet, Packet
>>>>>>> 8c7095ce
};
use tokio::sync::mpsc;
use tokio::sync::mpsc::Sender;

// Define constants for Linux cooked capture EtherTypes
const SLL_IPV4: u16 = 0x0800;
const SLL_IPV6: u16 = 0x86DD;

pub async fn read_pcap_file<T>(
    path: &str,
    output_channel: Sender<T>,
    num_threads: u8,
    active_timeout: u64,
    idle_timeout: u64,
    early_export: Option<u64>,
    expiration_check_interval: u64,
) -> Result<(), anyhow::Error>
where
    T: Flow,
{
    debug!("Opening the pcap file: {:?} ...", path);

    let mut pcap_capture = match pcap::Capture::from_file(path) {
        Ok(c) => c,
        Err(e) => {
            error!("Error opening file: {:?}", e);
            return Err(anyhow::Error::new(e));
        }
    };

    // Create sharded FlowTables each in their own task and returns channels to send packets to the shards
    let buffer_num_packets = 10_000;
    let shard_senders = create_shard_senders::<T>(
        num_threads,
        buffer_num_packets,
        output_channel,
        active_timeout,
        idle_timeout,
        early_export,
        expiration_check_interval,
    );

    debug!("Reading the pcap file: {:?} ...", path);
    while let Ok(packet) = pcap_capture.next_packet() {
        // Convert TimeVal from packet capture to DateTime<Utc>
        let timestamp = DateTime::from_timestamp(
            packet.header.ts.tv_sec,
            (packet.header.ts.tv_usec * 1000) as u32,
        )
        .unwrap();

        if let Some(ethernet) = EthernetPacket::new(packet.data) {
            match ethernet.get_ethertype() {
                EtherTypes::Ipv4 => {
                    if let Some(packet) = Ipv4Packet::new(ethernet.payload()) {
<<<<<<< HEAD
                        process_packet::<T, Ipv4Packet>(
                            &packet,
                            timestamp,
                            &shard_senders,
                            num_threads,
                            extract_packet_features_ipv4::<T>,
                        )
                        .await;
                    }
                }
                EtherTypes::Ipv6 => {
                    if let Some(packet) = Ipv6Packet::new(ethernet.payload()) {
                        process_packet::<T, Ipv6Packet>(
                            &packet,
                            timestamp,
                            &shard_senders,
                            num_threads,
                            extract_packet_features_ipv6::<T>,
                        )
                        .await;
                    }
                }
=======
                        process_packet::<T, Ipv4Packet>(&packet, timestamp, &shard_senders, num_threads, PacketFeatures::from_ipv4_packet).await;
                    } 
                },
                EtherTypes::Ipv6 => {
                    if let Some(packet) = Ipv6Packet::new(ethernet.payload()) {
                        process_packet::<T, Ipv6Packet>(&packet, timestamp, &shard_senders, num_threads, PacketFeatures::from_ipv6_packet).await;
                    } 
                },
>>>>>>> 8c7095ce
                _ => {
                    // Check if it is a Linux cooked capture
                    let ethertype = u16::from_be_bytes([packet.data[14], packet.data[15]]);
                    match ethertype {
                        SLL_IPV4 => {
                            if let Some(packet) = Ipv4Packet::new(&packet.data[16..]) {
<<<<<<< HEAD
                                process_packet::<T, Ipv4Packet>(
                                    &packet,
                                    timestamp,
                                    &shard_senders,
                                    num_threads,
                                    extract_packet_features_ipv4::<T>,
                                )
                                .await;
=======
                                process_packet::<T, Ipv4Packet>(&packet, timestamp, &shard_senders, num_threads, PacketFeatures::from_ipv4_packet).await;
>>>>>>> 8c7095ce
                            }
                        }
                        SLL_IPV6 => {
                            if let Some(packet) = Ipv6Packet::new(&packet.data[16..]) {
<<<<<<< HEAD
                                process_packet::<T, Ipv6Packet>(
                                    &packet,
                                    timestamp,
                                    &shard_senders,
                                    num_threads,
                                    extract_packet_features_ipv6::<T>,
                                )
                                .await;
=======
                                process_packet::<T, Ipv6Packet>(&packet, timestamp, &shard_senders, num_threads, PacketFeatures::from_ipv6_packet).await;
>>>>>>> 8c7095ce
                            }
                        }
                        _ => debug!("Failed to parse packet as IPv4 or IPv6..."),
                    }
                }
            }
        } else {
            error!("Error parsing packet...");
        }
    }
    debug!("Finished reading the pcap file: {:?}", path);
    Ok(())
}

/// Processes and sends packet features to the appropriate shard.
async fn process_packet<T, P>(
    packet: &P,
    timestamp: DateTime<Utc>,
    shard_senders: &Vec<mpsc::Sender<PacketFeatures>>,
    num_shards: u8,
    extractor: fn(&P, DateTime<Utc>) -> Option<PacketFeatures>,
) where
    T: Flow,
    P: Packet,
{
    if let Some(packet_features) = extractor(packet, timestamp) {
        let flow_key = packet_features.biflow_key();
        let shard_index = compute_shard_index(&flow_key, num_shards);

        if let Err(e) = shard_senders[shard_index].send(packet_features).await {
            error!(
                "Failed to send packet_features to shard {}: {}",
                shard_index, e
            );
        }
    }
}

<<<<<<< HEAD
fn extract_packet_features_ipv4<T>(
    packet: &Ipv4Packet,
    timestamp: DateTime<Utc>,
) -> Option<PacketFeatures>
where
    T: Flow,
{
    if let Some(packet_features) = extract_packet_features_transport(
        packet.get_source().into(),
        packet.get_destination().into(),
        packet.get_next_level_protocol(),
        timestamp,
        packet.get_total_length(),
        packet.payload(),
    ) {
        Some(packet_features)
    } else {
        debug!("Failed to extract basic features from IPv4 packet");
        None
    }
}

fn extract_packet_features_ipv6<T>(
    packet: &Ipv6Packet,
    timestamp: DateTime<Utc>,
) -> Option<PacketFeatures>
where
    T: Flow,
{
    if let Some(packet_features) = extract_packet_features_transport(
        packet.get_source().into(),
        packet.get_destination().into(),
        packet.get_next_header(),
        timestamp,
        packet.packet().len() as u16,
        packet.payload(),
    ) {
        Some(packet_features)
    } else {
        debug!("Failed to extract basic features from IPv6 packet");
        None
    }
}

fn extract_packet_features_transport(
    source_ip: IpAddr,
    destination_ip: IpAddr,
    protocol: IpNextHeaderProtocol,
    timestamp: DateTime<Utc>,
    total_length: u16,
    packet: &[u8],
) -> Option<PacketFeatures> {
    match protocol {
        IpNextHeaderProtocols::Tcp => {
            let tcp_packet = TcpPacket::new(packet)?;
            Some(PacketFeatures::new(
                source_ip.into(),
                destination_ip.into(),
                tcp_packet.get_source(),
                tcp_packet.get_destination(),
                protocol.0,
                timestamp,
                get_tcp_flag(tcp_packet.get_flags(), FIN_FLAG),
                get_tcp_flag(tcp_packet.get_flags(), SYN_FLAG),
                get_tcp_flag(tcp_packet.get_flags(), RST_FLAG),
                get_tcp_flag(tcp_packet.get_flags(), PSH_FLAG),
                get_tcp_flag(tcp_packet.get_flags(), ACK_FLAG),
                get_tcp_flag(tcp_packet.get_flags(), URG_FLAG),
                get_tcp_flag(tcp_packet.get_flags(), CWE_FLAG),
                get_tcp_flag(tcp_packet.get_flags(), ECE_FLAG),
                tcp_packet.payload().len() as u16,
                (tcp_packet.get_data_offset() * 4) as u8,
                total_length,
                tcp_packet.get_window(),
            ))
        }
        IpNextHeaderProtocols::Udp => {
            let udp_packet = UdpPacket::new(packet)?;
            Some(PacketFeatures::new(
                source_ip.into(),
                destination_ip.into(),
                udp_packet.get_source(),
                udp_packet.get_destination(),
                protocol.0,
                timestamp,
                0,
                0,
                0,
                0,
                0,
                0,
                0,
                0, // No flags for UDP
                udp_packet.payload().len() as u16,
                8,
                total_length,
                0,
            ))
        }
        IpNextHeaderProtocols::Icmp => {
            let icmp_packet = IcmpPacket::new(packet)?;
            Some(PacketFeatures::new(
                source_ip.into(),
                destination_ip.into(),
                0,
                0,
                protocol.0,
                timestamp,
                0,
                0,
                0,
                0,
                0,
                0,
                0,
                0, // No flags for ICMP
                icmp_packet.payload().len() as u16,
                8,
                total_length,
                0,
            ))
        }
        IpNextHeaderProtocols::Icmpv6 => {
            let icmpv6_packet = Icmpv6Packet::new(packet)?;
            Some(PacketFeatures::new(
                source_ip.into(),
                destination_ip.into(),
                0,
                0,
                protocol.0,
                timestamp,
                0,
                0,
                0,
                0,
                0,
                0,
                0,
                0, // No flags for ICMPv6
                icmpv6_packet.payload().len() as u16,
                8,
                total_length,
                0,
            ))
        }
        _ => {
            debug!("Unsupported protocol in packet!");
            return None;
        }
    }
}

fn get_tcp_flag(value: u8, flag: u8) -> u8 {
    ((value & flag) != 0) as u8
}

=======
>>>>>>> 8c7095ce
fn compute_shard_index(flow_key: &str, num_shards: u8) -> usize {
    assert!(num_shards > 0, "num_shards must be greater than 0");
    let mut hasher = DefaultHasher::new();
    flow_key.hash(&mut hasher);
    let hash = hasher.finish();
    (hash % num_shards as u64) as usize
}

/// Creates shard channels to FlowTables and spawns processing tasks for each shard.
fn create_shard_senders<T>(
    num_shards: u8,
    buffer_num_packets: usize,
    output_channel: Sender<T>,
    active_timeout: u64,
    idle_timeout: u64,
    early_export: Option<u64>,
    expiration_check_interval: u64,
) -> Vec<mpsc::Sender<PacketFeatures>>
where
    T: Flow,
{
    debug!("Creating {} sharded FlowTables...", num_shards);
    let mut shard_senders = Vec::with_capacity(num_shards as usize);
    for _ in 0..num_shards {
        let (tx, mut rx) = mpsc::channel::<PacketFeatures>(buffer_num_packets);
        let mut flow_table = FlowTable::new(
            active_timeout,
            idle_timeout,
            early_export,
            output_channel.clone(),
            expiration_check_interval,
        );

        tokio::spawn(async move {
            while let Some(packet_features) = rx.recv().await {
                flow_table.process_packet(&packet_features).await;
            }
            // Handle flow exporting when the receiver is closed
            flow_table.export_all_flows().await;
        });
        shard_senders.push(tx);
    }
    debug!("Sharded FlowTables created");

    shard_senders
}<|MERGE_RESOLUTION|>--- conflicted
+++ resolved
@@ -5,19 +5,7 @@
 use chrono::{DateTime, Utc};
 use log::{debug, error};
 use pnet::packet::{
-<<<<<<< HEAD
-    ethernet::{EtherTypes, EthernetPacket},
-    icmp::IcmpPacket,
-    icmpv6::Icmpv6Packet,
-    ip::{IpNextHeaderProtocol, IpNextHeaderProtocols},
-    ipv4::Ipv4Packet,
-    ipv6::Ipv6Packet,
-    tcp::TcpPacket,
-    udp::UdpPacket,
-    Packet,
-=======
     ethernet::{EtherTypes, EthernetPacket}, ipv4::Ipv4Packet, ipv6::Ipv6Packet, Packet
->>>>>>> 8c7095ce
 };
 use tokio::sync::mpsc;
 use tokio::sync::mpsc::Sender;
@@ -73,30 +61,6 @@
             match ethernet.get_ethertype() {
                 EtherTypes::Ipv4 => {
                     if let Some(packet) = Ipv4Packet::new(ethernet.payload()) {
-<<<<<<< HEAD
-                        process_packet::<T, Ipv4Packet>(
-                            &packet,
-                            timestamp,
-                            &shard_senders,
-                            num_threads,
-                            extract_packet_features_ipv4::<T>,
-                        )
-                        .await;
-                    }
-                }
-                EtherTypes::Ipv6 => {
-                    if let Some(packet) = Ipv6Packet::new(ethernet.payload()) {
-                        process_packet::<T, Ipv6Packet>(
-                            &packet,
-                            timestamp,
-                            &shard_senders,
-                            num_threads,
-                            extract_packet_features_ipv6::<T>,
-                        )
-                        .await;
-                    }
-                }
-=======
                         process_packet::<T, Ipv4Packet>(&packet, timestamp, &shard_senders, num_threads, PacketFeatures::from_ipv4_packet).await;
                     } 
                 },
@@ -105,41 +69,18 @@
                         process_packet::<T, Ipv6Packet>(&packet, timestamp, &shard_senders, num_threads, PacketFeatures::from_ipv6_packet).await;
                     } 
                 },
->>>>>>> 8c7095ce
                 _ => {
                     // Check if it is a Linux cooked capture
                     let ethertype = u16::from_be_bytes([packet.data[14], packet.data[15]]);
                     match ethertype {
                         SLL_IPV4 => {
                             if let Some(packet) = Ipv4Packet::new(&packet.data[16..]) {
-<<<<<<< HEAD
-                                process_packet::<T, Ipv4Packet>(
-                                    &packet,
-                                    timestamp,
-                                    &shard_senders,
-                                    num_threads,
-                                    extract_packet_features_ipv4::<T>,
-                                )
-                                .await;
-=======
                                 process_packet::<T, Ipv4Packet>(&packet, timestamp, &shard_senders, num_threads, PacketFeatures::from_ipv4_packet).await;
->>>>>>> 8c7095ce
                             }
                         }
                         SLL_IPV6 => {
                             if let Some(packet) = Ipv6Packet::new(&packet.data[16..]) {
-<<<<<<< HEAD
-                                process_packet::<T, Ipv6Packet>(
-                                    &packet,
-                                    timestamp,
-                                    &shard_senders,
-                                    num_threads,
-                                    extract_packet_features_ipv6::<T>,
-                                )
-                                .await;
-=======
                                 process_packet::<T, Ipv6Packet>(&packet, timestamp, &shard_senders, num_threads, PacketFeatures::from_ipv6_packet).await;
->>>>>>> 8c7095ce
                             }
                         }
                         _ => debug!("Failed to parse packet as IPv4 or IPv6..."),
@@ -178,165 +119,6 @@
     }
 }
 
-<<<<<<< HEAD
-fn extract_packet_features_ipv4<T>(
-    packet: &Ipv4Packet,
-    timestamp: DateTime<Utc>,
-) -> Option<PacketFeatures>
-where
-    T: Flow,
-{
-    if let Some(packet_features) = extract_packet_features_transport(
-        packet.get_source().into(),
-        packet.get_destination().into(),
-        packet.get_next_level_protocol(),
-        timestamp,
-        packet.get_total_length(),
-        packet.payload(),
-    ) {
-        Some(packet_features)
-    } else {
-        debug!("Failed to extract basic features from IPv4 packet");
-        None
-    }
-}
-
-fn extract_packet_features_ipv6<T>(
-    packet: &Ipv6Packet,
-    timestamp: DateTime<Utc>,
-) -> Option<PacketFeatures>
-where
-    T: Flow,
-{
-    if let Some(packet_features) = extract_packet_features_transport(
-        packet.get_source().into(),
-        packet.get_destination().into(),
-        packet.get_next_header(),
-        timestamp,
-        packet.packet().len() as u16,
-        packet.payload(),
-    ) {
-        Some(packet_features)
-    } else {
-        debug!("Failed to extract basic features from IPv6 packet");
-        None
-    }
-}
-
-fn extract_packet_features_transport(
-    source_ip: IpAddr,
-    destination_ip: IpAddr,
-    protocol: IpNextHeaderProtocol,
-    timestamp: DateTime<Utc>,
-    total_length: u16,
-    packet: &[u8],
-) -> Option<PacketFeatures> {
-    match protocol {
-        IpNextHeaderProtocols::Tcp => {
-            let tcp_packet = TcpPacket::new(packet)?;
-            Some(PacketFeatures::new(
-                source_ip.into(),
-                destination_ip.into(),
-                tcp_packet.get_source(),
-                tcp_packet.get_destination(),
-                protocol.0,
-                timestamp,
-                get_tcp_flag(tcp_packet.get_flags(), FIN_FLAG),
-                get_tcp_flag(tcp_packet.get_flags(), SYN_FLAG),
-                get_tcp_flag(tcp_packet.get_flags(), RST_FLAG),
-                get_tcp_flag(tcp_packet.get_flags(), PSH_FLAG),
-                get_tcp_flag(tcp_packet.get_flags(), ACK_FLAG),
-                get_tcp_flag(tcp_packet.get_flags(), URG_FLAG),
-                get_tcp_flag(tcp_packet.get_flags(), CWE_FLAG),
-                get_tcp_flag(tcp_packet.get_flags(), ECE_FLAG),
-                tcp_packet.payload().len() as u16,
-                (tcp_packet.get_data_offset() * 4) as u8,
-                total_length,
-                tcp_packet.get_window(),
-            ))
-        }
-        IpNextHeaderProtocols::Udp => {
-            let udp_packet = UdpPacket::new(packet)?;
-            Some(PacketFeatures::new(
-                source_ip.into(),
-                destination_ip.into(),
-                udp_packet.get_source(),
-                udp_packet.get_destination(),
-                protocol.0,
-                timestamp,
-                0,
-                0,
-                0,
-                0,
-                0,
-                0,
-                0,
-                0, // No flags for UDP
-                udp_packet.payload().len() as u16,
-                8,
-                total_length,
-                0,
-            ))
-        }
-        IpNextHeaderProtocols::Icmp => {
-            let icmp_packet = IcmpPacket::new(packet)?;
-            Some(PacketFeatures::new(
-                source_ip.into(),
-                destination_ip.into(),
-                0,
-                0,
-                protocol.0,
-                timestamp,
-                0,
-                0,
-                0,
-                0,
-                0,
-                0,
-                0,
-                0, // No flags for ICMP
-                icmp_packet.payload().len() as u16,
-                8,
-                total_length,
-                0,
-            ))
-        }
-        IpNextHeaderProtocols::Icmpv6 => {
-            let icmpv6_packet = Icmpv6Packet::new(packet)?;
-            Some(PacketFeatures::new(
-                source_ip.into(),
-                destination_ip.into(),
-                0,
-                0,
-                protocol.0,
-                timestamp,
-                0,
-                0,
-                0,
-                0,
-                0,
-                0,
-                0,
-                0, // No flags for ICMPv6
-                icmpv6_packet.payload().len() as u16,
-                8,
-                total_length,
-                0,
-            ))
-        }
-        _ => {
-            debug!("Unsupported protocol in packet!");
-            return None;
-        }
-    }
-}
-
-fn get_tcp_flag(value: u8, flag: u8) -> u8 {
-    ((value & flag) != 0) as u8
-}
-
-=======
->>>>>>> 8c7095ce
 fn compute_shard_index(flow_key: &str, num_shards: u8) -> usize {
     assert!(num_shards > 0, "num_shards must be greater than 0");
     let mut hasher = DefaultHasher::new();
