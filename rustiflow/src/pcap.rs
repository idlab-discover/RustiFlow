--- conflicted
+++ resolved
@@ -58,14 +58,6 @@
     // Create sharded FlowTables each in their own task and returns channels to send packets to the shards
     let buffer_num_packets = 10_000;
     let shard_senders = create_shard_senders::<T>(
-<<<<<<< HEAD
-        num_threads,
-        buffer_num_packets,
-        output_channel,
-        active_timeout,
-        idle_timeout,
-        early_export,
-=======
         num_threads, 
         buffer_num_packets, 
         output_channel, 
@@ -73,7 +65,6 @@
         idle_timeout, 
         early_export,
         expiration_check_interval
->>>>>>> 386db10d
     );
 
     debug!("Reading the pcap file: {:?} ...", path);
@@ -356,18 +347,8 @@
     let mut shard_senders = Vec::with_capacity(num_shards as usize);
     for _ in 0..num_shards {
         let (tx, mut rx) = mpsc::channel::<PacketFeatures>(buffer_num_packets);
-<<<<<<< HEAD
-        let mut flow_table = FlowTable::new(
-            active_timeout,
-            idle_timeout,
-            early_export,
-            output_channel.clone(),
-        );
-
-=======
         let mut flow_table = FlowTable::new(active_timeout, idle_timeout, early_export, output_channel.clone(), expiration_check_interval);
         
->>>>>>> 386db10d
         tokio::spawn(async move {
             while let Some(packet_features) = rx.recv().await {
                 flow_table.process_packet(&packet_features).await;
